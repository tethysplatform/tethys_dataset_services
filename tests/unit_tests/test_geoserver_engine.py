--- conflicted
+++ resolved
@@ -530,11 +530,7 @@
 
         mc.get_styles.assert_called_with(workspaces=[])
 
-<<<<<<< HEAD
-    @mock.patch("tethys_dataset_services.engines.geoserver_engine.GeoServerCatalog")
-=======
     @mock.patch('tethys_dataset_services.engines.geoserver_engine.GeoServerCatalog')
->>>>>>> b4000dfe
     def test_list_styles_of_workspace(self, mock_catalog):
         mc = mock_catalog()
         mc.get_styles.return_value = self.mock_styles
@@ -1805,7 +1801,6 @@
         default_style = self.style_names[0]
         other_styles = [self.style_names[1]]
 
-<<<<<<< HEAD
         self.assertRaises(
             requests.RequestException,
             self.engine.update_layer_styles,
@@ -1813,10 +1808,6 @@
             default_style,
             other_styles,
         )
-=======
-        self.assertRaises(requests.RequestException, self.engine.update_layer_styles, layer_id, default_style,
-                          other_styles)
->>>>>>> b4000dfe
 
         mock_logger.error.assert_called()
 
@@ -2175,28 +2166,8 @@
         self.assertEqual(expected_headers, delete_call_args[0][1]["headers"])
         self.assertEqual(expected_params, delete_call_args[0][1]["params"])
 
-        mock_delete.assert_called_with(
-            url=expected_url,
-            auth=self.auth,
-            headers=expected_headers,
-            params=expected_params,
-        )
-<<<<<<< HEAD
-=======
-        expected_headers = {
-            "Content-type": "application/json"
-        }
-        expected_params = {
-            'purge': False
-        }
-        self.assertEqual(expected_url, delete_call_args[0][1]['url'])
-        self.assertEqual(self.auth, delete_call_args[0][1]['auth'])
-        self.assertEqual(expected_headers, delete_call_args[0][1]['headers'])
-        self.assertEqual(expected_params, delete_call_args[0][1]['params'])
-
         mock_delete.assert_called_with(url=expected_url, auth=self.auth, headers=expected_headers,
                                        params=expected_params)
->>>>>>> b4000dfe
 
     @mock.patch("tethys_dataset_services.engines.geoserver_engine.log")
     @mock.patch("tethys_dataset_services.engines.geoserver_engine.requests.delete")
@@ -2368,25 +2339,13 @@
         shapefile_shx = os.path.join(self.files_root, "shapefile", "test.shx")
 
         # Workspace is given
-<<<<<<< HEAD
         store_id = "{}:{}".format(self.workspace_name, self.store_names[0])
-
-        with open(shapefile_cst, "rb") as cst_upload, open(
-            shapefile_dbf, "rb"
-        ) as dbf_upload, open(shapefile_prj, "rb") as prj_upload, open(
-            shapefile_shp, "rb"
-        ) as shp_upload, open(
-            shapefile_shx, "rb"
-        ) as shx_upload:
-=======
-        store_id = '{}:{}'.format(self.workspace_name, self.store_names[0])
 
         with open(shapefile_cst, 'rb') as cst_upload, \
                 open(shapefile_dbf, 'rb') as dbf_upload, \
                 open(shapefile_prj, 'rb') as prj_upload, \
                 open(shapefile_shp, 'rb') as shp_upload, \
                 open(shapefile_shx, 'rb') as shx_upload:
->>>>>>> b4000dfe
             upload_list = [cst_upload, dbf_upload, prj_upload, shp_upload, shx_upload]
             response = self.engine.create_shapefile_resource(
                 store_id=store_id,
@@ -3529,16 +3488,8 @@
         sld_context = {"foo": "bar"}
 
         mock_get_style.return_value = {
-<<<<<<< HEAD
-            "success": True,
-            "result": {
-                "name": self.mock_styles[0].name,
-                "workspace": self.workspace_name,
-            },
-=======
             'success': True,
             'result': {'name': self.mock_styles[0].name, 'workspace': self.workspace_name}
->>>>>>> b4000dfe
         }
 
         response = self.engine.create_style(style_id, sld_template, sld_context)
@@ -3577,14 +3528,10 @@
         sld_template = os.path.join(self.files_root, "test_create_style.sld")
         sld_context = {"foo": "bar"}
 
-<<<<<<< HEAD
-        mock_get_style.return_value = {"success": True, "result": " warnings "}
-=======
         mock_get_style.return_value = {
             'success': True,
             'result': ' warnings '
         }
->>>>>>> b4000dfe
 
         self.engine.create_style(style_name, sld_template, sld_context)
 
@@ -3596,13 +3543,8 @@
         self.assertIn(style_url, post_call_args[0][0][0])
         mock_log.warning.assert_called()
 
-<<<<<<< HEAD
-    @mock.patch("tethys_dataset_services.engines.geoserver_engine.log")
-    @mock.patch("tethys_dataset_services.engines.geoserver_engine.requests.post")
-=======
     @mock.patch('tethys_dataset_services.engines.geoserver_engine.log')
     @mock.patch('tethys_dataset_services.engines.geoserver_engine.requests.post')
->>>>>>> b4000dfe
     def test_create_style_exception(self, mock_post, mock_log):
         mock_post.return_value = mock.MagicMock(status_code=500, text="500 exception")
         style_name = self.mock_styles[0].name
@@ -3650,16 +3592,8 @@
         sld_context = {"foo": "bar"}
         self.engine.delete_style = mock.MagicMock()
         mock_get_style.return_value = {
-<<<<<<< HEAD
-            "success": True,
-            "result": {
-                "name": self.mock_styles[0].name,
-                "workspace": self.workspace_name,
-            },
-=======
             'success': True,
             'result': {'name': self.mock_styles[0].name, 'workspace': self.workspace_name}
->>>>>>> b4000dfe
         }
 
         # Execute
@@ -3671,11 +3605,7 @@
         self.assert_valid_response_object(response)
 
         # Success
-<<<<<<< HEAD
-        self.assertTrue(response["success"])
-=======
         self.assertTrue(response['success'])
->>>>>>> b4000dfe
 
         # Extract Result
         result = response["result"]
@@ -3819,15 +3749,9 @@
     ):
         mock_post.side_effect = [MockResponse(500, "already exists"), MockResponse(200)]
         mock_workspace().name = self.workspace_name
-<<<<<<< HEAD
-        store_id = "foo"
-        layer_name = self.layer_names[0]
-        geometry_type = "Point"
-=======
         store_id = 'foo'
         layer_name = self.layer_names[0]
         geometry_type = 'Point'
->>>>>>> b4000dfe
         srid = 4236
         sql = "SELECT * FROM foo"
         default_style = "points"
@@ -4394,27 +4318,9 @@
         rest_endpoint = "{endpoint}workspaces/{workspace}/datastores".format(
             endpoint=self.endpoint, workspace=self.workspace_name
         )
-        self.engine.create_postgis_store(
-            store_id,
-            host,
-            port,
-            database,
-            username,
-            password,
-            max_connections,
-            max_connection_idle_time,
-            evictor_run_periodicity,
-            validate_connections=False,
-        )
-        mock_post.assert_called_with(
-            url=rest_endpoint, data=xml, headers=expected_headers, auth=self.auth
-        )
-<<<<<<< HEAD
-=======
         self.engine.create_postgis_store(store_id, host, port, database, username, password, max_connections,
                                          max_connection_idle_time, evictor_run_periodicity, validate_connections=False)
         mock_post.assert_called_with(url=rest_endpoint, data=xml, headers=expected_headers, auth=self.auth)
->>>>>>> b4000dfe
 
     @mock.patch(
         "tethys_dataset_services.engines.geoserver_engine.GeoServerSpatialDatasetEngine.get_store"
@@ -4472,29 +4378,10 @@
         rest_endpoint = "{endpoint}workspaces/{workspace}/datastores".format(
             endpoint=self.endpoint, workspace=self.workspace_name
         )
-        self.engine.create_postgis_store(
-            store_id,
-            host,
-            port,
-            database,
-            username,
-            password,
-            max_connections,
-            max_connection_idle_time,
-            evictor_run_periodicity,
-            validate_connections=False,
-            expose_primary_keys=True,
-        )
-        mock_post.assert_called_with(
-            url=rest_endpoint, data=xml, headers=expected_headers, auth=self.auth
-        )
-<<<<<<< HEAD
-=======
         self.engine.create_postgis_store(store_id, host, port, database, username, password, max_connections,
                                          max_connection_idle_time, evictor_run_periodicity, validate_connections=False,
                                          expose_primary_keys=True)
         mock_post.assert_called_with(url=rest_endpoint, data=xml, headers=expected_headers, auth=self.auth)
->>>>>>> b4000dfe
 
     @mock.patch(
         "tethys_dataset_services.engines.geoserver_engine.GeoServerSpatialDatasetEngine.get_store"
