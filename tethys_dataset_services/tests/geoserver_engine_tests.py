--- conflicted
+++ resolved
@@ -136,67 +136,12 @@
             mock_store_name.name = sn
             self.mock_stores.append(mock_store_name)
 
-<<<<<<< HEAD
-        # # Create Test Workspaces
-        # # self.test_resource_workspace = random_string_generator(10)
-        # self.test_resource_workspace = random_string_generator(10)
-        # self.engine.create_workspace(workspace_id=self.test_resource_workspace, uri=random_string_generator(5))
-        #
-        # # Create Test Stores/Resources/Layers
-        # # Shapefile
-        #
-        # # Store name
-        # self.test_resource_store = random_string_generator(10)
-        #
-        # # Resource and Layer will take the name of the file
-        # self.test_resource_name = self.test_resource_store
-        # self.test_layer_name = self.test_resource_store
-        #
-        # # Identifiers of the form 'workspace:item'
-        # self.test_store_identifier = '{0}:{1}'.format(self.test_resource_workspace, self.test_resource_store)
-        # self.test_resource_identifier = '{0}:{1}'.format(self.test_resource_workspace, self.test_resource_name)
-        #
-        # # Do create shapefile
-        # self.engine.create_shapefile_resource(self.test_store_identifier, shapefile_base=self.shapefile_base,
-        #                                       overwrite=True)
-        #
-        # # Coverage
-        #
-        # # Create Test Style
-        # self.test_style_name = 'point'
-        #
-        # # Create Test Layer Groups
-        # self.test_layer_group_name = random_string_generator(10)
-        # self.engine.create_layer_group(layer_group_id=self.test_layer_group_name,
-        #                                layers=(self.test_layer_name,),
-        #                                styles=(self.test_style_name,))
-        #
-        # # Pause
-        # pause(10)
-        pass
-
-    def tearDown(self):
-        # # Delete test layer groups
-        # self.engine.delete_layer_group(layer_group_id=self.test_layer_group_name)
-        #
-        # # Delete test resources & layers
-        # self.engine.delete_resource(self.test_resource_identifier, recurse=True)
-        #
-        # # Delete stores
-        # self.engine.delete_store(self.test_store_identifier)
-        #
-        # # Delete test workspace
-        # self.engine.delete_workspace(self.test_resource_workspace)
-        pass
-
     def mock_upload_fail_three_times(self, *args, **kwargs):
         self.counter += 1
 
         if self.counter < 3:
             raise geoserver.catalog.UploadError()
 
-=======
->>>>>>> 4c26c852
     def assert_valid_response_object(self, response_object):
         # Response object should be a dictionary with the keys 'success' and either 'result' if success is True
         # or 'error' if success is False
@@ -495,9 +440,6 @@
 
         mc.get_stores.assert_called_with(workspace=None)
 
-    def test_list_stores_invalid_workspace(self):
-        raise NotImplementedError()
-
     @mock.patch('tethys_dataset_services.engines.geoserver_engine.GeoServerCatalog')
     def test_list_stores_invalid_workspace(self, mock_catalog):
         mc = mock_catalog()
@@ -945,9 +887,6 @@
         self.assertIn('not found', r)
 
         mc.get_store.assert_called_with(name=self.store_names[0], workspace=None)
-
-    def test_get_store_failed_request_error(self):
-        raise NotImplementedError()
 
     @mock.patch('tethys_dataset_services.engines.geoserver_engine.GeoServerCatalog')
     def test_get_style(self, mock_catalog):
