from builtins import *  # noqa: F403, F401
from jinja2 import Template
import logging
import os
import shutil
import tempfile
import pprint
import requests
from requests.auth import HTTPBasicAuth
from io import BytesIO
from urllib.parse import urlparse
from xml.etree import ElementTree
from zipfile import ZipFile, is_zipfile

import geoserver
from geoserver.catalog import Catalog as GeoServerCatalog
from geoserver.util import shapefile_and_friends

from ..utilities import ConvertDictToXml, ConvertXmlToDict
from ..base import SpatialDatasetEngine

log = logging.getLogger("tds.engines.geoserver")


class GeoServerSpatialDatasetEngine(SpatialDatasetEngine):
    """
    Definition for GeoServer Dataset Engine objects.
    """

    XML_PATH = os.path.join(
        os.path.dirname(os.path.dirname(__file__)),
        "resources",
        "geoserver",
        "xml_templates",
    )
    WARNING_STATUS_CODES = [403, 404]

    GWC_OP_SEED = "seed"
    GWC_OP_RESEED = "reseed"
    GWC_OP_TRUNCATE = "truncate"
    GWC_OP_MASS_TRUNCATE = "masstruncate"
    GWC_OPERATIONS = (GWC_OP_SEED, GWC_OP_RESEED, GWC_OP_TRUNCATE, GWC_OP_MASS_TRUNCATE)

    GWC_KILL_ALL = "all"
    GWC_KILL_RUNNING = "running"
    GWC_KILL_PENDING = "pending"
    GWC_KILL_OPERATIONS = (GWC_KILL_ALL, GWC_KILL_PENDING, GWC_KILL_RUNNING)

    GWC_STATUS_ABORTED = -1
    GWC_STATUS_PENDING = 0
    GWC_STATUS_RUNNING = 1
    GWC_STATUS_DONE = 2
    GWC_STATUS_MAP = {
        GWC_STATUS_ABORTED: "Aborted",
        GWC_STATUS_PENDING: "Pending",
        GWC_STATUS_RUNNING: "Running",
        GWC_STATUS_DONE: "Done",
    }

    # coverage types
    CT_AIG = "AIG"
    CT_ARC_GRID = "ArcGrid"
    CT_DTED = "DTED"
    CT_ECW = "ECW"
    CT_EHDR = "EHdr"
    CT_ENVIHDR = "ENVIHdr"
    CT_ERDASIMG = "ERDASImg"
    CT_GEOTIFF = "GeoTIFF"
    CT_GRASS_GRID = "GrassGrid"
    CT_GTOPO30 = "Gtopo30"
    CT_IMAGE_MOSAIC = "ImageMosaic"
    CT_IMAGE_PYRAMID = "ImagePyramid"
    CT_JP2MRSID = "JP2MrSID"
    CT_MRSID = "MrSID"
    CT_NETCDF = "NetCDF"
    CT_NITF = "NITF"
    CT_RPFTOC = "RPFTOC"
    CT_RST = "RST"
    CT_WORLD_IMAGE = "WorldImage"

    VALID_COVERAGE_TYPES = (
        CT_AIG,
        CT_ARC_GRID,
        CT_DTED,
        CT_ECW,
        CT_EHDR,
        CT_ENVIHDR,
        CT_ERDASIMG,
        CT_GEOTIFF,
        CT_GRASS_GRID,
        CT_GTOPO30,
        CT_IMAGE_MOSAIC,
        CT_IMAGE_PYRAMID,
        CT_JP2MRSID,
        CT_MRSID,
        CT_NETCDF,
        CT_NITF,
        CT_RPFTOC,
        CT_RST,
        CT_WORLD_IMAGE,
    )

    @property
    def type(self):
        """
        GeoServer Spatial Dataset Type
        """
        return "GEOSERVER"

    @property
    def gwc_endpoint(self):
        return self._gwc_endpoint

    @property
    def catalog(self):
        if not getattr(self, "_catalog", None):
            self._catalog = GeoServerCatalog(
                self.endpoint, username=self.username, password=self.password
            )
        return self._catalog

    def __init__(
        self,
        endpoint,
        apikey=None,
        username=None,
        password=None,
        public_endpoint=None,
        node_ports=None,
    ):
        """
        Default constructor for Dataset Engines.

        Args:
          api_endpoint (string): URL of the dataset service API endpoint (e.g.: www.host.com/api)
          apikey (string, optional): API key that will be used to authenticate with the dataset service.
          username (string, optional): Username that will be used to authenticate with the dataset service.
          password (string, optional): Password that will be used to authenticate with the dataset service.
          node_ports(list<int>, optional): A list of ports of each node in a clustered GeoServer deployment.
        """
        # Set custom property /geoserver/rest/ -> /geoserver/gwc/rest/
        if public_endpoint:
            self.public_endpoint = public_endpoint
        if "/" == endpoint[-1]:
            self._gwc_endpoint = endpoint.replace("rest", "gwc/rest")
        else:
            self._gwc_endpoint = endpoint.replace("rest", "gwc/rest/")

        self.node_ports = node_ports

        super(GeoServerSpatialDatasetEngine, self).__init__(
            endpoint=endpoint, apikey=apikey, username=username, password=password
        )

    def __del__(self):
        self.close()

    def _apply_changes_to_gs_object(self, attributes_dict, gs_object):
        # Make the changes
        for attribute, value in attributes_dict.items():
            if hasattr(gs_object, attribute):
                if attribute == "styles":
                    styles_objects = []

                    for style in attributes_dict["styles"]:
                        # Lookup by name and workspace
                        if ":" in style:
                            style_split = style.split(":")
                            styles_objects.append(
                                self.catalog.get_style(
                                    name=style_split[1], workspace=style_split[0]
                                )
                            )
                        # Lookup by name only
                        else:
                            styles_objects.append(self.catalog.get_style(name=style))

                    setattr(gs_object, "styles", styles_objects)

                elif attribute == "default_style":
                    style = attributes_dict["default_style"]

                    if ":" in style:
                        style_split = style.split(":")
                        style_object = self.catalog.get_style(
                            name=style_split[1], workspace=style_split[0]
                        )

                    # Lookup by name only
                    else:
                        style_object = self.catalog.get_style(name=style)

                    gs_object.default_style = style_object

                else:
                    setattr(gs_object, attribute, value)

        return gs_object

    def _assemble_url(self, *args):
        """
        Create a URL from all the args.
        """
        endpoint = self.endpoint

        # Eliminate trailing slash if necessary
        if endpoint[-1] == "/":
            endpoint = endpoint[:-1]

        pieces = list(args)
        pieces.insert(0, endpoint)
        return "/".join(pieces)

    def _get_non_rest_endpoint(self):
        """
        Get endpoint without the "rest".
        """
        endpoint = self.endpoint
        # Eliminate trailing slash if necessary
        if endpoint[-1] == "/":
            endpoint = endpoint[:-1]
        if endpoint[-5:] == "/rest":
            endpoint = endpoint[:-5]
        return endpoint

    def _get_wms_url(
        self,
        layer_id,
        style="",
        srs="EPSG:4326",
        bbox="-180,-90,180,90",
        version="1.1.0",
        width="512",
        height="512",
        output_format="image/png",
        tiled=False,
        transparent=True,
    ):
        """
        Assemble a WMS url.
        """
        endpoint = self._get_non_rest_endpoint()

        if tiled:
            tiled_option = "yes"
        else:
            tiled_option = "no"

        if transparent:
            transparent_option = "true"
        else:
            transparent_option = "false"

        wms_url = (
            "{0}/wms?service=WMS&version={1}&request=GetMap&"
            "layers={2}&styles={3}&"
            "transparent={10}&tiled={9}&"
            "srs={4}&bbox={5}&"
            "width={6}&height={7}&"
            "format={8}".format(
                endpoint,
                version,
                layer_id,
                style,
                srs,
                bbox,
                width,
                height,
                output_format,
                tiled_option,
                transparent_option,
            )
        )

        return wms_url

    def _get_wcs_url(
        self,
        resource_id,
        srs="EPSG:4326",
        bbox="-180,-90,180,90",
        output_format="png",
        namespace=None,
        width="512",
        height="512",
    ):
        """
        Assemble a WCS url.
        """
        endpoint = self._get_non_rest_endpoint()

        wcs_url = (
            "{0}/wcs?service=WCS&version=1.1.0&request=GetCoverage&"
            "identifier={1}&"
            "srs={2}&BoundingBox={3}&"
            "width={5}&height={6}&"
            "format={4}".format(
                endpoint, resource_id, srs, bbox, output_format, width, height
            )
        )

        if namespace and isinstance(namespace, str):
            wcs_url = "{0}&namespace={1}".format(wcs_url, namespace)

        return wcs_url

    def _get_wfs_url(self, resource_id, output_format="GML3"):
        """
        Assemble a WFS url.
        """
        endpoint = self._get_non_rest_endpoint()

        if output_format == "GML3":
            wfs_url = "{0}/wfs?service=WFS&version=2.0.0&request=GetFeature&typeNames={1}".format(
                endpoint, resource_id
            )
        elif output_format == "GML2":
            wfs_url = (
                "{0}/wfs?service=WFS&version=1.0.0&request=GetFeature&typeNames={1}&"
                "outputFormat=GML2".format(endpoint, resource_id)
            )
        else:
            wfs_url = (
                "{0}/wfs?service=WFS&version=2.0.0&request=GetFeature&typeNames={1}&"
                "outputFormat={2}".format(endpoint, resource_id, output_format)
            )

        return wfs_url

    def _get_node_endpoints(self, ports=None, public=True, gwc=False):
        node_endpoints = []
        if not gwc:
            endpoint = (
                self.public_endpoint
                if public and hasattr(self, "public_endpoint")
                else self.endpoint
            )
        else:
            endpoint = self.get_gwc_endpoint(public=public)

        endpoint = f"{endpoint}/" if not endpoint.endswith("/") else endpoint

        if ports is None:
            ports = self.node_ports
        log.debug(f"GeoServer Node Ports: {ports}")

        if ports is not None:
            gs_url = urlparse(endpoint)
            for port in ports:
                node_endpoints.append(
                    f"{gs_url.scheme}://{gs_url.hostname}:{port}{gs_url.path}"
                )
        else:
            node_endpoints.append(endpoint)
        return node_endpoints

    @staticmethod
    def _handle_debug(return_object, debug):
        """
        Handle debug
        """
        if debug:
            pprint.pprint(return_object)

    def _handle_delete(self, identifier, gs_object, purge, recurse, debug):
        """
        Handle delete calls
        """
        # Initialize response dictionary
        response_dict = {"success": False}
        if gs_object:
            try:
                # Execute
                self.catalog.delete(
                    config_object=gs_object, purge=purge, recurse=recurse
                )

                # Update response dictionary
                response_dict["success"] = True
                response_dict["result"] = None

            except geoserver.catalog.FailedRequestError as e:
                # Update response dictionary
                response_dict["success"] = False
                response_dict["error"] = str(e)

        else:
            # Update response dictionary
            response_dict["success"] = False
            response_dict["error"] = 'GeoServer object does not exist: "{0}".'.format(
                identifier
            )

        self._handle_debug(response_dict, debug)
        return response_dict

    def _handle_list(self, gs_objects, with_properties, debug):
        """
        Handle list calls
        """
        if not with_properties:
            names = []

            for gs_object in gs_objects:
                names.append(gs_object.name)

            # Assemble Response
            response_dict = {"success": True, "result": names}

            # Handle the debug and return
            self._handle_debug(response_dict, debug)
            return response_dict

        # Handle the debug and return
        gs_object_dicts = self._transcribe_geoserver_objects(gs_objects)

        # Assemble Response
        response_dict = {"success": True, "result": gs_object_dicts}

        self._handle_debug(response_dict, debug)
        return response_dict

    def _process_identifier(self, identifier):
        """
        Split identifier into name and workspace parts if applicable
        """
        # Assume no workspace and only name
        workspace = None
        name = identifier

        # Colon ':' is a delimiter between workspace and name i.e: workspace:name
        if ":" in identifier:
            workspace, name = identifier.split(":")

        return workspace, name

    def _transcribe_geoserver_objects(self, gs_object_list):
        """
        Convert a list of geoserver objects to a list of Python dictionaries.
        """
        gs_dict_list = []
        for gs_object in gs_object_list:
            gs_dict_list.append(self._transcribe_geoserver_object(gs_object))

        return gs_dict_list

    def _transcribe_geoserver_object(self, gs_object):
        """
        Convert geoserver objects to Python dictionaries.
        """
        # Constants
        NAMED_OBJECTS = ("store", "workspace")
        NAMED_OBJECTS_WITH_WORKSPACE = ("resource", "default_style")
        OMIT_ATTRIBUTES = (
            "writers",
            "attribution_object",
            "dirty",
            "dom",
            "save_method",
        )

        # Load into a dictionary
        object_dictionary = {}
        resource_object = None

        # Get the non-private attributes
        attributes = [
            a
            for a in dir(gs_object)
            if not a.startswith("__") and not a.startswith("_")
        ]

        for attribute in attributes:
            if not callable(getattr(gs_object, attribute)):
                # Handle special cases upfront
                if attribute in NAMED_OBJECTS:
                    sub_object = getattr(gs_object, attribute)
                    if not sub_object or isinstance(sub_object, str):
                        object_dictionary[attribute] = sub_object
                    else:
                        object_dictionary[attribute] = sub_object.name

                elif attribute in NAMED_OBJECTS_WITH_WORKSPACE:
                    # Append workspace if applicable
                    sub_object = getattr(gs_object, attribute)
                    # Stash resource for later use
                    if attribute == "resource":
                        resource_object = sub_object

                    if sub_object and not isinstance(sub_object, str):
                        if sub_object.workspace:
                            try:
                                object_dictionary[attribute] = "{0}:{1}".format(
                                    sub_object.workspace.name, sub_object.name
                                )
                            except AttributeError:
                                object_dictionary[attribute] = "{0}:{1}".format(
                                    sub_object.workspace, sub_object.name
                                )
                        else:
                            object_dictionary[attribute] = sub_object.name
                    elif isinstance(sub_object, str):
                        object_dictionary[attribute] = getattr(gs_object, attribute)

                elif attribute in OMIT_ATTRIBUTES:
                    # Omit these attributes
                    pass

                elif attribute == "catalog":
                    # Store URL in place of catalog
                    catalog_object = getattr(gs_object, "catalog")
                    object_dictionary[attribute] = catalog_object.service_url

                elif attribute == "styles":
                    styles = getattr(gs_object, attribute)
                    styles_names = []

                    for style in styles:
                        if style is not None:
                            if not isinstance(style, str):
                                if style.workspace:
                                    styles_names.append(
                                        "{0}:{1}".format(style.workspace, style.name)
                                    )
                                else:
                                    styles_names.append(style.name)
                            else:
                                styles_names = getattr(gs_object, attribute)

                    object_dictionary[attribute] = styles_names

                # Store attribute properties as is
                else:
                    object_dictionary[attribute] = getattr(gs_object, attribute)

        # Inject appropriate WFS and WMS URLs
        if "resource_type" in object_dictionary:
            # Feature Types Get WFS
            if object_dictionary["resource_type"] == "featureType":
                if object_dictionary["workspace"]:
                    resource_id = "{0}:{1}".format(
                        object_dictionary["workspace"], object_dictionary["name"]
                    )
                else:
                    resource_id = object_dictionary["name"]

                object_dictionary["wfs"] = {
                    "gml3": self._get_wfs_url(resource_id, "GML3"),
                    "gml2": self._get_wfs_url(resource_id, "GML2"),
                    "shapefile": self._get_wfs_url(resource_id, "shape-zip"),
                    "geojson": self._get_wfs_url(resource_id, "application/json"),
                    "geojsonp": self._get_wfs_url(resource_id, "text/javascript"),
                    "csv": self._get_wfs_url(resource_id, "csv"),
                }

            # Coverage Types Get WCS
            elif object_dictionary["resource_type"] == "coverage":
                workspace = None
                name = object_dictionary["name"]
                bbox = "-180,-90,180,90"
                srs = "EPSG:4326"
                width = "512"
                height = "512"

                if object_dictionary["workspace"]:
                    workspace = object_dictionary["workspace"]

                if resource_object and resource_object.native_bbox:
                    # Find the native bounding box
                    nbbox = resource_object.native_bbox
                    minx = nbbox[0]
                    maxx = nbbox[1]
                    miny = nbbox[2]
                    maxy = nbbox[3]
                    srs = resource_object.projection
                    bbox = "{0},{1},{2},{3}".format(minx, miny, maxx, maxy)

                    # Resize the width to be proportionate to the image aspect ratio
                    aspect_ratio = (float(maxx) - float(minx)) / (
                        float(maxy) - float(miny)
                    )
                    width = str(int(aspect_ratio * float(height)))

                object_dictionary["wcs"] = {
                    "png": self._get_wcs_url(
                        name,
                        output_format="png",
                        namespace=workspace,
                        srs=srs,
                        bbox=bbox,
                    ),
                    "gif": self._get_wcs_url(
                        name,
                        output_format="gif",
                        namespace=workspace,
                        srs=srs,
                        bbox=bbox,
                    ),
                    "jpeg": self._get_wcs_url(
                        name,
                        output_format="jpeg",
                        namespace=workspace,
                        srs=srs,
                        bbox=bbox,
                    ),
                    "tiff": self._get_wcs_url(
                        name,
                        output_format="tif",
                        namespace=workspace,
                        srs=srs,
                        bbox=bbox,
                    ),
                    "bmp": self._get_wcs_url(
                        name,
                        output_format="bmp",
                        namespace=workspace,
                        srs=srs,
                        bbox=bbox,
                    ),
                    "geotiff": self._get_wcs_url(
                        name,
                        output_format="geotiff",
                        namespace=workspace,
                        srs=srs,
                        bbox=bbox,
                    ),
                    "gtopo30": self._get_wcs_url(
                        name,
                        output_format="gtopo30",
                        namespace=workspace,
                        srs=srs,
                        bbox=bbox,
                    ),
                    "arcgrid": self._get_wcs_url(
                        name,
                        output_format="ArcGrid",
                        namespace=workspace,
                        srs=srs,
                        bbox=bbox,
                    ),
                    "arcgrid_gz": self._get_wcs_url(
                        name,
                        output_format="ArcGrid-GZIP",
                        namespace=workspace,
                        srs=srs,
                        bbox=bbox,
                    ),
                }

            elif object_dictionary["resource_type"] == "layer":
                # Defaults
                bbox = "-180,-90,180,90"
                srs = "EPSG:4326"
                width = "512"
                height = "512"
                style = ""

                # Layer and style
                layer = object_dictionary["name"]
                if "default_style" in object_dictionary:
                    style = object_dictionary["default_style"]

                # Try to extract the bounding box from the resource which was saved earlier
                if resource_object and resource_object.native_bbox:
                    # Find the native bounding box
                    nbbox = resource_object.native_bbox
                    minx = nbbox[0]
                    maxx = nbbox[1]
                    miny = nbbox[2]
                    maxy = nbbox[3]
                    srs = resource_object.projection
                    bbox = "{0},{1},{2},{3}".format(minx, miny, maxx, maxy)

                    # Resize the width to be proportionate to the image aspect ratio
                    aspect_ratio = (float(maxx) - float(minx)) / (
                        float(maxy) - float(miny)
                    )
                    width = str(int(aspect_ratio * float(height)))

                object_dictionary["wms"] = {
                    "png": self._get_wms_url(
                        layer,
                        style,
                        bbox=bbox,
                        srs=srs,
                        width=width,
                        height=height,
                        output_format="image/png",
                    ),
                    "png8": self._get_wms_url(
                        layer,
                        style,
                        bbox=bbox,
                        srs=srs,
                        width=width,
                        height=height,
                        output_format="image/png8",
                    ),
                    "jpeg": self._get_wms_url(
                        layer,
                        style,
                        bbox=bbox,
                        srs=srs,
                        width=width,
                        height=height,
                        output_format="image/jpeg",
                    ),
                    "gif": self._get_wms_url(
                        layer,
                        style,
                        bbox=bbox,
                        srs=srs,
                        width=width,
                        height=height,
                        output_format="image/gif",
                    ),
                    "tiff": self._get_wms_url(
                        layer,
                        style,
                        bbox=bbox,
                        srs=srs,
                        width=width,
                        height=height,
                        output_format="image/tiff",
                    ),
                    "tiff8": self._get_wms_url(
                        layer,
                        style,
                        bbox=bbox,
                        srs=srs,
                        width=width,
                        height=height,
                        output_format="image/tiff8",
                    ),
                    "geotiff": self._get_wms_url(
                        layer,
                        style,
                        bbox=bbox,
                        srs=srs,
                        width=width,
                        height=height,
                        output_format="image/geotiff",
                    ),
                    "geotiff8": self._get_wms_url(
                        layer,
                        style,
                        bbox=bbox,
                        srs=srs,
                        width=width,
                        height=height,
                        output_format="image/geotiff8",
                    ),
                    "svg": self._get_wms_url(
                        layer,
                        style,
                        bbox=bbox,
                        srs=srs,
                        width=width,
                        height=height,
                        output_format="image/svg",
                    ),
                    "pdf": self._get_wms_url(
                        layer,
                        style,
                        bbox=bbox,
                        srs=srs,
                        width=width,
                        height=height,
                        output_format="application/pdf",
                    ),
                    "georss": self._get_wms_url(
                        layer,
                        style,
                        bbox=bbox,
                        srs=srs,
                        width=width,
                        height=height,
                        output_format="rss",
                    ),
                    "kml": self._get_wms_url(
                        layer,
                        style,
                        bbox=bbox,
                        srs=srs,
                        width=width,
                        height=height,
                        output_format="kml",
                    ),
                    "kmz": self._get_wms_url(
                        layer,
                        style,
                        bbox=bbox,
                        srs=srs,
                        width=width,
                        height=height,
                        output_format="kmz",
                    ),
                    "openlayers": self._get_wms_url(
                        layer,
                        style,
                        bbox=bbox,
                        srs=srs,
                        width=width,
                        height=height,
                        output_format="application/openlayers",
                    ),
                }

            elif object_dictionary["resource_type"] == "layerGroup":
                # Defaults
                bbox = "-180,-90,180,90"
                srs = "EPSG:4326"
                width = "512"
                height = "512"
                style = ""

                # Layer and style
                layer = object_dictionary["name"]
                if "default_style" in object_dictionary:
                    style = object_dictionary["default_style"]

                # Try to extract the bounding box from the resource which was saved earlier
                if "bounds" in object_dictionary and object_dictionary["bounds"]:
                    # Find the native bounding box
                    nbbox = object_dictionary["bounds"]
                    minx = nbbox[0]
                    maxx = nbbox[1]
                    miny = nbbox[2]
                    maxy = nbbox[3]
                    srs = nbbox[4]
                    bbox = "{0},{1},{2},{3}".format(minx, miny, maxx, maxy)

                    # Resize the width to be proportionate to the image aspect ratio
                    aspect_ratio = (float(maxx) - float(minx)) / (
                        float(maxy) - float(miny)
                    )
                    width = str(int(aspect_ratio * float(height)))

                object_dictionary["wms"] = {
                    "png": self._get_wms_url(
                        layer,
                        style,
                        bbox=bbox,
                        srs=srs,
                        width=width,
                        height=height,
                        output_format="image/png",
                    ),
                    "png8": self._get_wms_url(
                        layer,
                        style,
                        bbox=bbox,
                        srs=srs,
                        width=width,
                        height=height,
                        output_format="image/png8",
                    ),
                    "jpeg": self._get_wms_url(
                        layer,
                        style,
                        bbox=bbox,
                        srs=srs,
                        width=width,
                        height=height,
                        output_format="image/jpeg",
                    ),
                    "gif": self._get_wms_url(
                        layer,
                        style,
                        bbox=bbox,
                        srs=srs,
                        width=width,
                        height=height,
                        output_format="image/gif",
                    ),
                    "tiff": self._get_wms_url(
                        layer,
                        style,
                        bbox=bbox,
                        srs=srs,
                        width=width,
                        height=height,
                        output_format="image/tiff",
                    ),
                    "tiff8": self._get_wms_url(
                        layer,
                        style,
                        bbox=bbox,
                        srs=srs,
                        width=width,
                        height=height,
                        output_format="image/tiff8",
                    ),
                    "geptiff": self._get_wms_url(
                        layer,
                        style,
                        bbox=bbox,
                        srs=srs,
                        width=width,
                        height=height,
                        output_format="image/geotiff",
                    ),
                    "geotiff8": self._get_wms_url(
                        layer,
                        style,
                        bbox=bbox,
                        srs=srs,
                        width=width,
                        height=height,
                        output_format="image/geotiff8",
                    ),
                    "svg": self._get_wms_url(
                        layer,
                        style,
                        bbox=bbox,
                        srs=srs,
                        width=width,
                        height=height,
                        output_format="image/svg",
                    ),
                    "pdf": self._get_wms_url(
                        layer,
                        style,
                        bbox=bbox,
                        srs=srs,
                        width=width,
                        height=height,
                        output_format="application/pdf",
                    ),
                    "georss": self._get_wms_url(
                        layer,
                        style,
                        bbox=bbox,
                        srs=srs,
                        width=width,
                        height=height,
                        output_format="rss",
                    ),
                    "kml": self._get_wms_url(
                        layer,
                        style,
                        bbox=bbox,
                        srs=srs,
                        width=width,
                        height=height,
                        output_format="kml",
                    ),
                    "kmz": self._get_wms_url(
                        layer,
                        style,
                        bbox=bbox,
                        srs=srs,
                        width=width,
                        height=height,
                        output_format="kmz",
                    ),
                    "openlayers": self._get_wms_url(
                        layer,
                        style,
                        bbox=bbox,
                        srs=srs,
                        width=width,
                        height=height,
                        output_format="application/openlayers",
                    ),
                }

        return object_dictionary

    def get_gwc_endpoint(self, public=True):
        """
        Returns the GeoServer endpoint for GWC services (with trailing slash).

        Args:
            public (bool): return with the public endpoint if True.
        """
        if public and hasattr(self, "public_endpoint"):
            gs_endpoint = self.public_endpoint.replace("rest", "gwc/rest")
        else:
            gs_endpoint = self._gwc_endpoint

        # Add trailing slash for consistency.
        if not gs_endpoint.endswith("/"):
            gs_endpoint += "/"

        return gs_endpoint

    def get_ows_endpoint(self, workspace, public=True):
        """
        Returns the GeoServer endpoint for OWS services (with trailing slash).

        Args:
            workspace (str): the name of the workspace
            public (bool): return with the public endpoint if True.
        """
        gs_endpoint = (
            self.public_endpoint
            if public and hasattr(self, "public_endpoint")
            else self.endpoint
        )
        gs_endpoint = gs_endpoint.replace("rest", "{0}/ows".format(workspace))

        # Add trailing slash for consistency.
        if not gs_endpoint.endswith("/"):
            gs_endpoint += "/"
        return gs_endpoint

    def get_wms_endpoint(self, public=True):
        """
        Returns the GeoServer endpoint for WMS services (with trailing slash).

        Args:
            public (bool): return with the public endpoint if True.
        """
        gs_endpoint = (
            self.public_endpoint
            if public and hasattr(self, "public_endpoint")
            else self.endpoint
        )
        gs_endpoint = gs_endpoint.replace("rest", "wms")

        # Add trailing slash for consistency.
        if not gs_endpoint.endswith("/"):
            gs_endpoint += "/"
        return gs_endpoint

    def close(self):
        self.catalog.client.close()

    def reload(self, ports=None, public=True):
        """
        Reload the configuration from disk.

        Args:
            ports (iterable): A tuple or list of integers representing the ports on which different instances of
                              GeoServer are running in a clustered GeoServer configuration.
            public (bool): Use the public geoserver endpoint if True, otherwise use the internal endpoint.
        """
<<<<<<< HEAD

=======
        # take this out, it is hardcoded for testing:
        # node_endpoints = self._get_node_endpoints(ports=[9090], public=public)
>>>>>>> b4000dfe
        node_endpoints = self._get_node_endpoints(ports=ports, public=public)
        log.debug("Catalog Reload URLS: {0}".format(node_endpoints))

        response_dict = {"success": True, "result": None, "error": []}
        for endpoint in node_endpoints:
            try:
                response = requests.post(
                    f"{endpoint}reload", auth=(self.username, self.password)
                )

                if response.status_code != 200:
                    msg = "Catalog Reload Status Code {0}: {1}".format(
                        response.status_code, response.text
                    )
                    exception = requests.RequestException(msg, response=response)
                    log.error(exception)
                    response_dict["success"] = False
                    response_dict["error"].append(msg)
            except requests.ConnectionError:
                log.warning("Catalog could not be reloaded on a GeoServer node.")

        (
            response_dict.pop("error", None)
            if not response_dict["error"]
            else response_dict.pop("result", None)
        )
        return response_dict

    def gwc_reload(self, ports=None, public=True):
        """
        Reload the GeoWebCache configuration from disk.

        Args:
            ports (iterable): A tuple or list of integers representing the ports on which different instances of
                                GeoServer are running in a clustered GeoServer configuration.
            public (bool): Use the public geoserver endpoint if True, otherwise use the internal
                                    endpoint.
        """
        node_endpoints = self._get_node_endpoints(ports=ports, public=public, gwc=True)
        log.debug("GeoWebCache Reload URLS: {0}".format(node_endpoints))

        response_dict = {"success": True, "result": None, "error": []}
        for endpoint in node_endpoints:
            retries_remaining = 3
            while retries_remaining > 0:
                try:
                    response = requests.post(
                        f"{endpoint}reload", auth=(self.username, self.password)
                    )

                    if response.status_code != 200:
                        msg = "GeoWebCache Reload Status Code {0}: {1}".format(
                            response.status_code, response.text
                        )
                        exception = requests.RequestException(msg, response=response)
                        log.error(exception)
                        retries_remaining -= 1
                        if retries_remaining == 0:
                            response_dict["success"] = False
                            response_dict["error"].append(msg)
                        continue

                except requests.ConnectionError:
                    log.warning(
                        "GeoWebCache could not be reloaded on a GeoServer node."
                    )
                    retries_remaining -= 1

                break

        (
            response_dict.pop("error", None)
            if not response_dict["error"]
            else response_dict.pop("result", None)
        )
        return response_dict

    def list_resources(
        self, with_properties=False, store=None, workspace=None, debug=False
    ):
        """
        List the names of all resources available from the spatial dataset service.

        Args:
          with_properties (bool, optional): Return list of resource dictionaries instead of a list of resource names.
          store (string, optional): Return only resources belonging to a certain store.
          workspace (string, optional): Return only resources belonging to a certain workspace.
          debug (bool, optional): Pretty print the response dictionary to the console for debugging. Defaults to False.

        Returns:
          (dict): Response dictionary

        Examples:

          response = engine.list_resource()

          response = engine.list_resource(store="example_store")

          response = engine.list_resource(with_properties=True, workspace="example_workspace")

        """
        try:
            resource_objects = self.catalog.get_resources(
                stores=store, workspaces=workspace
            )
            return self._handle_list(resource_objects, with_properties, debug)
        except geoserver.catalog.AmbiguousRequestError as e:
            response_object = {"success": False, "error": str(e)}
        except TypeError:
            response_object = {
                "success": False,
                "error": 'Multiple stores found named "{0}".'.format(store),
            }
        self._handle_debug(response_object, debug)
        return response_object

    def list_layers(self, with_properties=False, debug=False):
        """
        List names of all layers available from the spatial dataset service.

        Args:
          with_properties (bool, optional): Return list of layer dictionaries instead of a list of layer names.
          debug (bool, optional): Pretty print the response dictionary to the console for debugging. Defaults to False.

        Returns:
          (dict): Response dictionary

        Examples:

          response = engine.list_layers()

          response = engine.list_layers(with_properties=True)
        """
        layer_objects = self.catalog.get_layers()
        return self._handle_list(layer_objects, with_properties, debug)

    def list_layer_groups(self, with_properties=False, debug=False):
        """
        List the names of all layer groups available from the spatial dataset service.

        Args:
          with_properties (bool, optional): Return list of layer group dictionaries instead of a list of layer group names.  # noqa: E501
          debug (bool, optional): Pretty print the response dictionary to the console for debugging. Defaults to False.

        Returns:
          (dict): Response dictionary

        Examples:

          response = engine.list_layer_groups()

          response = engine.list_layer_groups(with_properties=True)
        """
        layer_group_objects = self.catalog.get_layergroups()
        return self._handle_list(layer_group_objects, with_properties, debug)

    def list_workspaces(self, with_properties=False, debug=False):
        """
        List the names of all workspaces available from the spatial dataset service.

        Args:
          with_properties (bool, optional): Return list of workspace dictionaries instead of a list of workspace names.
          debug (bool, optional): Pretty print the response dictionary to the console for debugging. Defaults to False.

        Returns:
          (dict): Response dictionary

        Examples:

          response = engine.list_workspaces()

          response = engine.list_workspaces(with_properties=True)
        """
        workspaces = self.catalog.get_workspaces()
        return self._handle_list(workspaces, with_properties, debug)

    def list_stores(self, workspace=None, with_properties=False, debug=False):
        """
        List the names of all stores available from the spatial dataset service.

        Args:
          workspace (string, optional): List long stores belonging to this workspace.
          with_properties (bool, optional): Return list of store dictionaries instead of a list of store names.
          debug (bool, optional): Pretty print the response dictionary to the console for debugging. Defaults to False.

        Returns:
          (dict): Response dictionary

        Examples:

          response = engine.list_stores()

          response = engine.list_stores(workspace='example_workspace", with_properties=True)
        """
        if workspace is None:
            workspace = []
        elif isinstance(workspace, str):
            workspace = [workspace]

        try:
            stores = self.catalog.get_stores(workspaces=workspace)
            return self._handle_list(stores, with_properties, debug)

        except AttributeError:
            response_dict = {
                "success": False,
                "error": 'Invalid workspace "{0}".'.format(workspace),
            }
        self._handle_debug(response_dict, debug)
        return response_dict

    def list_styles(self, workspace=None, with_properties=False, debug=False):
        """
        List the names of all styles available from the spatial dataset service.

        Args:
          workspace (string): Return only resources belonging to a certain workspace.
          with_properties (bool, optional): Return list of style dictionaries instead of a list of style names.
          debug (bool, optional): Pretty print the response dictionary to the console for debugging. Defaults to False.

        Returns:
          (dict): Response dictionary

        Examples:

          response = engine.list_styles()

          response = engine.list_styles(with_properties=True)
        """
        if workspace is None:
            workspace = []
        elif isinstance(workspace, str):
            workspace = [workspace]

        styles = self.catalog.get_styles(workspaces=workspace)
        return self._handle_list(styles, with_properties, debug)

    def get_resource(self, resource_id, store_id=None, debug=False):
        """
        Retrieve a resource object.

        Args:
          resource_id (string): Identifier of the resource to retrieve. Can be a name or a workspace-name combination (e.g.: "name" or "workspace:name").  # noqa: E501
          store (string, optional): Get resource from this store.
          debug (bool, optional): Pretty print the response dictionary to the console for debugging. Defaults to False.

        Returns:
          (dict): Response dictionary

        Examples:

          response = engine.get_resource('example_workspace:resource_name')

          response = engine.get_resource('resource_name', store='example_store')

        """
        # Process identifier
        workspace, name = self._process_identifier(resource_id)

        # Get default work space if none is given
        if not workspace:
            workspace = self.catalog.get_default_workspace().name

        # Get resource
        try:
            resource = self.catalog.get_resource(
                name=name, store=store_id, workspace=workspace
            )
            if not resource:
                response_dict = {
                    "success": False,
                    "error": 'Resource "{0}" not found.'.format(resource_id),
                }
            else:
                resource_dict = self._transcribe_geoserver_object(resource)

                # Assemble Response
                response_dict = {"success": True, "result": resource_dict}

        except geoserver.catalog.FailedRequestError as e:
            response_dict = {"success": False, "error": str(e)}

        # Handle the debug and return
        self._handle_debug(response_dict, debug)
        return response_dict

    def get_layer(self, layer_id, store_id=None, debug=False):
        """
        Retrieve a layer object.

        Args:
          layer_id (string): Identifier of the layer to retrieve. Can be a name or a workspace-name combination (e.g.: "name" or "workspace:name").  # noqa: E501
          store_id (string, optional): Return only resources belonging to a certain store.
          debug (bool, optional): Pretty print the response dictionary to the console for debugging. Defaults to False.
        Returns:
          (dict): Response dictionary

        Examples:

          response = engine.get_layer('layer_name')

          response = engine.get_layer('workspace_name:layer_name')
        """
        try:
            # Get layer
            layer = self.catalog.get_layer(name=layer_id)
            if layer and store_id:
                layer.store = store_id
            if not layer:
                response_dict = {
                    "success": False,
                    "error": 'Layer "{0}" not found.'.format(layer_id),
                }
            else:
                layer_dict = self._transcribe_geoserver_object(layer)

                # Get layer caching properties (gsconfig doesn't support this)
                gwc_url = "{0}layers/{1}.xml".format(self.gwc_endpoint, layer_id)
                auth = (self.username, self.password)
                r = requests.get(gwc_url, auth=auth)

                if r.status_code == 200:
                    root = ElementTree.XML(r.text)
                    tile_caching_dict = ConvertXmlToDict(root)
                    layer_dict["tile_caching"] = tile_caching_dict["GeoServerLayer"]

                # Assemble Response
                response_dict = {"success": True, "result": layer_dict}

        except geoserver.catalog.FailedRequestError as e:
            response_dict = {"success": False, "error": str(e)}

        # Handle the debug and return
        self._handle_debug(response_dict, debug)
        return response_dict

    def get_layer_group(self, layer_group_id, debug=False):
        """
        Retrieve a layer group object.

        Args:
          layer_group_id (string): Identifier of the layer group to retrieve. Can be a name or a workspace-name combination (e.g.: "name" or "workspace:name").  # noqa: E501
          debug (bool, optional): Pretty print the response dictionary to the console for debugging. Defaults to False.

        Returns:
          (dict): Response dictionary

        Examples:

          response = engine.get_layer_group('layer_group_name')

          response = engine.get_layer_group('workspace_name:layer_group_name')
        """
        workspace, name = self._process_identifier(layer_group_id)

        # If workspaces is passed as None, get_layergroups will return as None
        if workspace is None:
            workspaces = []
        else:
            workspaces = [workspace]

        try:
            # Get layer group
            # Using get_layergroups instead of get_layergroup b/c get_layergroup
            # cannot handle the case where workspaces is None (always returns None)
            layer_groups = self.catalog.get_layergroups(
                names=name, workspaces=workspaces
            )
            layer_group = self.catalog._return_first_item(layer_groups)

            if not layer_group:
                response_dict = {
                    "success": False,
                    "error": 'Layer Group "{0}" not found.'.format(layer_group_id),
                }
            else:
                layer_group_dict = self._transcribe_geoserver_object(layer_group)

                # Assemble Response
                response_dict = {"success": True, "result": layer_group_dict}

        except geoserver.catalog.FailedRequestError as e:
            response_dict = {"success": False, "error": str(e)}

        # Handle the debug and return
        self._handle_debug(response_dict, debug)
        return response_dict

    def get_store(self, store_id, debug=False):
        """
        Retrieve a store object.

        Args:
          store_id (string): Identifier of the store to retrieve. Can be a name or a workspace-name combination (e.g.: "name" or "workspace:name").  # noqa: E501
          debug (bool, optional): Pretty print the response dictionary to the console for debugging. Defaults to False.

        Returns:
          (dict): Response dictionary

        Examples:

          response = engine.get_store('store_name')

          response = engine.get_store('workspace_name:store_name')
        """
        # Process identifier
        workspace, name = self._process_identifier(store_id)

        # Get default work space if none is given
        if not workspace:
            workspace = self.catalog.get_default_workspace().name

        try:
            # Get resource
            store = self.catalog.get_store(name=name, workspace=workspace)

            if not store:
                response_dict = {
                    "success": False,
                    "error": 'Store "{0}" not found.'.format(store_id),
                }
            else:
                store_dict = self._transcribe_geoserver_object(store)

                # Assemble Response
                response_dict = {"success": True, "result": store_dict}

        except geoserver.catalog.FailedRequestError as e:
            response_dict = {"success": False, "error": str(e)}

        # Handle the debug and return
        self._handle_debug(response_dict, debug)
        return response_dict

    def get_workspace(self, workspace_id, debug=False):
        """
        Retrieve a workspace object.

        Args:
          workspace_id (string): Identifier of the workspace to retrieve.
          debug (bool, optional): Pretty print the response dictionary to the console for debugging. Defaults to False.

        Returns:
          (dict): Response dictionary

        Examples:

          response = engine.get_workspace('workspace_name')
        """
        try:
            # Get resource
            workspace = self.catalog.get_workspace(name=workspace_id)

            if not workspace:
                response_dict = {
                    "success": False,
                    "error": 'Workspace "{0}" not found.'.format(workspace_id),
                }
            else:
                workspace_dict = self._transcribe_geoserver_object(workspace)

                # Assemble Response
                response_dict = {"success": True, "result": workspace_dict}

        except geoserver.catalog.FailedRequestError as e:
            response_dict = {"success": False, "error": str(e)}

        # Handle the debug and return
        self._handle_debug(response_dict, debug)
        return response_dict

    def get_style(self, style_id, debug=False):
        """
        Retrieve a style object.

        Args:
          style_id (string): Identifier of the style to retrieve.
          debug (bool, optional): Pretty print the response dictionary to the console for debugging. Defaults to False.

        Returns:
          (dict): Response dictionary

        Examples:

          response = engine.get_style('style_name')

        """
        # Process identifier
        workspace, name = self._process_identifier(style_id)

        # Get default work space if none is given
        if not workspace:
            workspace = self.catalog.get_default_workspace().name

        try:
            # Get style
            style = self.catalog.get_style(name=name, workspace=workspace)

            if not style:
                response_dict = {
                    "success": False,
                    "error": 'Workspace "{0}" not found.'.format(style_id),
                }
            else:
                style_dict = self._transcribe_geoserver_object(style)

                # Assemble Response
                response_dict = {"success": True, "result": style_dict}

        except geoserver.catalog.FailedRequestError as e:
            response_dict = {"success": False, "error": str(e)}

        # Handle the debug and return
        self._handle_debug(response_dict, debug)
        return response_dict

    def get_layer_extent(
        self, store_id, feature_name, native=False, buffer_factor=1.000001
    ):
        """
        Get the legend extent for the given layer.

        Args:
            datastore_name: Name of a GeoServer data store (assumption: the datastore belongs to the workspace).
            feature_name: Name of the feature type. Will also be used to name the layer.
            native (bool): True if the native projection extent should be used. Defaults to False.
            buffer_factor(float): Apply a buffer around the bounding box.
        """  # noqa: E501
        # Process identifier
        workspace, datastore_name = self._process_identifier(store_id)

        # Get default work space if none is given
        if not workspace:
            workspace = self.catalog.get_default_workspace().name

        url = (
            self.endpoint
            + "workspaces/"
            + workspace
            + "/datastores/"
            + datastore_name
            + "/featuretypes/"
            + feature_name
            + ".json"
        )

        response = requests.get(url, auth=(self.username, self.password))

        if response.status_code != 200:
            msg = "Get Layer Extent Status Code {0}: {1}".format(
                response.status_code, response.text
            )
            exception = requests.RequestException(msg, response=response)
            log.error(exception)
            raise exception

        # Get the JSON
        json = response.json()

        # Default bounding box
        bbox = None
        extent = [-128.583984375, 22.1874049914, -64.423828125, 52.1065051908]

        # Extract bounding box
        if "featureType" in json:
            if native:
                if "nativeBoundingBox" in json["featureType"]:
                    bbox = json["featureType"]["nativeBoundingBox"]
            else:
                if "latLonBoundingBox" in json["featureType"]:
                    bbox = json["featureType"]["latLonBoundingBox"]

        if bbox is not None:
            # minx, miny, maxx, maxy
            extent = [
                bbox["minx"] / buffer_factor,
                bbox["miny"] / buffer_factor,
                bbox["maxx"] * buffer_factor,
                bbox["maxy"] * buffer_factor,
            ]

        return extent

    def link_sqlalchemy_db_to_geoserver(
        self,
        store_id,
        sqlalchemy_engine,
        max_connections=5,
        max_connection_idle_time=30,
        evictor_run_periodicity=30,
        validate_connections=True,
        docker=False,
        debug=False,
        docker_ip_address="172.17.0.1",
    ):
        """
        Helper function to simplify linking postgis databases to geoservers using the sqlalchemy engine object.

        Args:
          store_id (string): Identifier for the store to add the resource to. Can be a store name or a workspace name combination (e.g.: "name" or "workspace:name"). Note that the workspace must be an existing workspace. If no workspace is given, the default workspace will be assigned.  # noqa: E501
          sqlalchemy_engine (sqlalchemy_engine): An SQLAlchemy engine object.
          docker (bool, optional): Set to True if the database and geoserver are running in a Docker container. Defaults to False.  # noqa: E501
          debug (bool, optional): Pretty print the response dictionary to the console for debugging. Defaults to False.
          docker_ip_address (str, optional): Override the docker network ip address. Defaults to '172.17.0.1'.

        Returns:
          (dict): Response dictionary
        """
        params = dict(
            store_id=store_id,
            **sqlalchemy_engine.url.translate_connect_args(),
            max_connections=max_connections,
            max_connection_idle_time=max_connection_idle_time,
            evictor_run_periodicity=evictor_run_periodicity,
            validate_connections=validate_connections,
            debug=debug,
        )

        if docker:
            params["host"] = docker_ip_address

        response = self.create_postgis_store(**params)
        return response

    def create_postgis_store(
        self,
        store_id,
        host,
        port,
        database,
        username,
        password,
        max_connections=5,
        max_connection_idle_time=30,
        evictor_run_periodicity=30,
        validate_connections=True,
        expose_primary_keys=False,
        debug=False,
    ):
        """
        Use this method to link an existing PostGIS database to GeoServer as a feature store. Note that this method only works for data in vector formats.

        Args:
          store_id (string): Identifier for the store to add the resource to. Can be a store name or a workspace name combination (e.g.: "name" or "workspace:name"). Note that the workspace must be an existing workspace. If no workspace is given, the default workspace will be assigned.
          host (string): Host of the PostGIS database (e.g.: 'www.example.com').
          port (string): Port of the PostGIS database (e.g.: '5432')
          database (string): Name of the database.
          username (string): Database user that has access to the database.
          password (string): Password of database user.
          max_connections (int, optional): Maximum number of connections allowed in connection pool. Defaults to 5.
          max_connection_idle_time (int, optional): Number of seconds a connections can stay idle before the evictor considers closing it. Defaults to 30 seconds.
          evictor_run_periodicity (int, optional): Number of seconds between idle connection evictor runs. Defaults to 30 seconds.
          validate_connections (bool, optional): Test connections before using. Defaults to True.
          expose_primary_keys (bool, optional):
          debug (bool, optional): Pretty print the response dictionary to the console for debugging. Defaults to False.

        Returns:
          (dict): Response dictionary

        Examples:

          engine.create_postgis_store(store_id='workspace:name', host='localhost', port='5432', database='database_name', username='user', password='pass')

        """  # noqa: E501
        # Process identifier
        workspace, name = self._process_identifier(store_id)

        # Get default work space if none is given
        if not workspace:
            workspace = self.catalog.get_default_workspace().name

        # Create the store
        xml = f"""
              <dataStore>
                <name>{name}</name>
                <connectionParameters>
                  <entry key="host">{host}</entry>
                  <entry key="port">{port}</entry>
                  <entry key="database">{database}</entry>
                  <entry key="user">{username}</entry>
                  <entry key="passwd">{password}</entry>
                  <entry key="dbtype">postgis</entry>
                  <entry key="max connections">{max_connections}</entry>
                  <entry key="Max connection idle time">{max_connection_idle_time}</entry>
                  <entry key="Evictor run periodicity">{evictor_run_periodicity}</entry>
                  <entry key="validate connections">{str(validate_connections).lower()}</entry>
                  <entry key="Expose primary keys">{str(expose_primary_keys).lower()}</entry>
                </connectionParameters>
              </dataStore>
              """

        # Prepare headers
        headers = {"Content-type": "text/xml", "Accept": "application/xml"}

        # Prepare URL to create store
        url = self._assemble_url("workspaces", workspace, "datastores")

        # Execute: POST /workspaces/<ws>/datastores
        response = requests.post(
            url=url, data=xml, headers=headers, auth=(self.username, self.password)
        )

        # Return with error if this doesn't work
        if response.status_code != 201:
            msg = "Create Postgis Store Status Code {0}: {1}".format(
                response.status_code, response.text
            )
            exception = requests.RequestException(msg, response=response)
            log.error(exception)
            raise exception

        # Wrap up successfully with new store created
        response_dict = self.get_store(store_id, debug)

        return response_dict

<<<<<<< HEAD
    def create_layer_from_postgis_store(
        self, store_id, table, layer_name=None, debug=False
    ):
=======
    def create_layer_from_postgis_store(self, store_id, table, layer_name=None, debug=False):
>>>>>>> b4000dfe
        """
        Add an existing PostGIS table as a feature resource to a PostGIS store that already exists.

        Args:
            store_id (str): Identifier for the store to add the resource to. This can be a store name,
                or "workspace:store_name" combo (e.g.: "name" or "workspace:name"). If the workspace
                is not specified, the catalog's default workspace is used.
            table (str): The underlying table name in the PostGIS database. A layer (feature resource)
                will be created referencing this table.
            layer_name (str, optional): If provided, this name will be used for the newly created layer
                in GeoServer. If not provided, defaults to the same as 'table'.
            debug (bool, optional): Pretty print the response dictionary to the console for debugging.
                Defaults to False.

        Returns:
            dict: A response dictionary with 'success', 'result', and/or 'error' keys.

        Examples:
            # Use the table name for layer:
            engine.create_layer_from_postgis_store(
                store_id='workspace:store_name',
                table='table_name'
            )

            # Provide a custom layer name:
            engine.create_layer_from_postgis_store(
                store_id='workspace:store_name',
                table='table_name',
                layer_name='my_custom_layer'
            )
        """
        # Extract (workspace, store_name) from the store_id
        workspace, store_name = self._process_identifier(store_id)
        if not workspace:
            workspace = self.catalog.get_default_workspace().name

        # Verify the store exists
        store_info = self.get_store(store_id, debug=debug)
        if not store_info["success"]:
            message = f"There is no store named '{store_name}'"
            if workspace:
                message += f" in {workspace}"
            return {"success": False, "error": message}

        # If no layer_name was provided, default to the PostGIS table name
        if not layer_name:
            layer_name = table

        # Create an XML body for the new feature type in GeoServer
        # The <name> field sets the GeoServer layer (and resource) name.
        xml_body = f"""
            <featureType>
                <name>{layer_name}</name>
                <nativeName>{table}</nativeName>
            </featureType>
        """

        headers = {"Content-type": "text/xml", "Accept": "application/xml"}

        # POST /workspaces/<workspace>/datastores/<store_name>/featuretypes
        url = self._assemble_url(
            "workspaces", workspace, "datastores", store_name, "featuretypes"
        )
        response = requests.post(
            url=url,
            data=xml_body,
            headers=headers,
            auth=HTTPBasicAuth(username=self.username, password=self.password),
        )

        if response.status_code != 201:
            response_dict = {
                "success": False,
                "error": f"{response.reason}({response.status_code}): {response.text}",
            }
            self._handle_debug(response_dict, debug)
            return response_dict

        # Optionally return the store info, or you could directly query the new layer if desired
        response_dict = self.get_store(store_id=store_id, debug=debug)
        self._handle_debug(response_dict, debug)
        return response_dict

<<<<<<< HEAD
    def create_sql_view_layer(
        self,
        store_id,
        layer_name,
        geometry_type,
        srid,
        sql,
        default_style,
        geometry_name="geometry",
        other_styles=None,
        parameters=None,
        reload_public=False,
        debug=False,
    ):
=======
    def create_layer_from_postgis_store2(self, store_id, table, debug=False):
        """
        Add an existing postgis table as a feature resource to a postgis store that already exists.

        Args:
          store_id (string): Identifier for the store to add the resource to. Can be a store name or a workspace name combination (e.g.: "name" or "workspace:name"). Note that the workspace must be an existing workspace. If no workspace is given, the default workspace will be assigned.  # noqa: E501
          table (string): Name of existing table to add as a feature resource. A layer will automatically be created for this resource. Both the resource and the layer will share the same name as the table.  # noqa: E501
          debug (bool, optional): Pretty print the response dictionary to the console for debugging. Defaults to False.

        Returns:
          (dict): Response dictionary

        Examples:

          response = engine.create_layer_from_postgis_store(store_id='workspace:store_name', table='table_name')
        """
        # Process identifier
        workspace, name = self._process_identifier(store_id)

        # Get default work space if none is given
        if not workspace:
            workspace = self.catalog.get_default_workspace().name

        # Throw error store does not exist
        store = self.get_store(store_id, debug)
        if not store['success']:
            message = "There is no store named " + name
            if workspace:
                message += " in " + workspace

            response_dict = {'success': False, 'error': message}

            return response_dict

        # Prepare file
        xml = """
              <featureType>
                <name>{0}</name>
              </featureType>
              """.format(table)

        # Prepare headers
        headers = {
            "Content-type": "text/xml",
            "Accept": "application/xml"
        }

        # Prepare URL
        url = self._assemble_url('workspaces', workspace, 'datastores', name, 'featuretypes')

        # Execute: POST /workspaces/<ws>/datastores
        response = requests.post(
            url=url,
            data=xml,
            headers=headers,
            auth=HTTPBasicAuth(username=self.username, password=self.password)
        )

        if response.status_code != 201:
            response_dict = {'success': False,
                             'error': '{1}({0}): {2}'.format(response.status_code, response.reason, response.text)}

            self._handle_debug(response_dict, debug)
            return response_dict

        response_dict = self.get_store(store_id=store_id, debug=debug)
        return response_dict

    def create_sql_view_layer(self, store_id, layer_name, geometry_type, srid, sql, default_style,
                              geometry_name='geometry', other_styles=None, parameters=None, reload_public=False,
                              debug=False):
>>>>>>> b4000dfe
        """
        Direct call to GeoServer REST API to create SQL View feature types and layers.

        Args:
            store_id (string): Identifier of existing postgis store with tables that will be queried by the sql view. (e.g.: "store_name" or "workspace:store_name").
            layer_name (string): Identifier of the sql view layer to create. (The layer will be created on the workspace of the existing store).
            geometry_name: Name of the PostGIS column/field of type geom.
            geometry_type: Type of geometry in geometry field (e.g.: Point, LineString)
            srid (int): EPSG spatial reference id. EPSG spatial reference ID.
            sql: The SQL query that defines the feature type.
            default_style: The name of the default style. Can be a name or a workspace-name combination (e.g.: "name" or "workspace:name").
            other_styles: A list of other default style names. Can be a name or a workspace-name combination (e.g.: "name" or "workspace:name").
            parameters: A list of parameter dictionaries { name, default_value, regex_validator }.
            reload_public: (bool, optional): Reload the catalog using the public endpoint. Defaults to False.
            debug (bool, optional): Pretty print the response dictionary to the console for debugging. Defaults to False.
        """  # noqa: E501
        # Process identifier
        workspace, store_name = self._process_identifier(store_id)

        # Get default work space if none is given
        if not workspace:
            workspace = self.catalog.get_default_workspace().name

        # use store's workspace as default for layer
        layer_id = f"{workspace}:{layer_name}" if ":" not in layer_name else layer_name

        # Template context
        context = {
            "workspace": workspace,
            "feature_name": layer_name,
            "datastore_name": store_name,
            "geoserver_rest_endpoint": self.endpoint,
            "sql": sql,
            "geometry_name": geometry_name,
            "geometry_type": geometry_type,
            "srid": srid,
            "parameters": parameters or [],
            "default_style": default_style,
            "other_styles": other_styles or [],
        }

        # Open sql view template
        sql_view_path = os.path.join(self.XML_PATH, "sql_view_template.xml")
        url = self._assemble_url(
            "workspaces", workspace, "datastores", store_name, "featuretypes"
        )
        headers = {"Content-type": "text/xml"}
        with open(sql_view_path, "r") as sql_view_file:
            text = sql_view_file.read()
            template = Template(text)
            xml = template.render(context)

        retries_remaining = 3
        while retries_remaining > 0:
            response = requests.post(
                url,
                headers=headers,
                auth=(self.username, self.password),
                data=xml,
            )

            # Raise an exception if status code is not what we expect
            if response.status_code == 201:
                log.info("Successfully created featuretype {}".format(layer_name))
                break
            if response.status_code == 500 and "already exists" in response.text:
                break
            else:
                retries_remaining -= 1
                if retries_remaining == 0:
                    msg = "Create Feature Type Status Code {0}: {1}".format(
                        response.status_code, response.text
                    )
                    exception = requests.RequestException(msg, response=response)
                    log.error(exception)
                    raise exception

        # Reload before attempting to update styles to avoid issues
        self.reload(public=reload_public)

        # Add styles to new layer
        self.update_layer_styles(
            layer_id=layer_id, default_style=default_style, other_styles=other_styles
        )

        # GeoWebCache Settings
        gwc_layer_path = os.path.join(self.XML_PATH, "gwc_layer_template.xml")
        url = (
            self.get_gwc_endpoint(public=False)
            + "layers/"
            + workspace
            + ":"
            + layer_name
            + ".xml"
        )
        headers = {"Content-type": "text/xml"}
        with open(gwc_layer_path, "r") as gwc_layer_file:
            text = gwc_layer_file.read()
            template = Template(text)
            xml = template.render(context)

        retries_remaining = 300
        while retries_remaining > 0:
            response = requests.put(
                url,
                headers=headers,
                auth=(self.username, self.password),
                data=xml,
            )

            if response.status_code == 200:
                log.info("Successfully created GeoWebCache layer {}".format(layer_name))
                break
            else:
                log.warning(
                    "GWC DID NOT RETURN 200, but instead: {}. {}\n".format(
                        response.status_code, response.text
                    )
                )
                retries_remaining -= 1
                if retries_remaining == 0:
                    msg = "Create GWC Layer Status Code {0}: {1}".format(
                        response.status_code, response.text
                    )
                    exception = requests.RequestException(msg, response=response)
                    log.error(exception)
                    raise exception

        response_dict = self.get_layer(layer_id, store_name, debug=debug)
        return response_dict

<<<<<<< HEAD
    def create_shapefile_resource(
        self,
        store_id,
        shapefile_base=None,
        shapefile_zip=None,
        shapefile_upload=None,
        overwrite=False,
        charset=None,
        debug=False,
    ):
=======
    def create_shapefile_resource(self, store_id, shapefile_base=None, shapefile_zip=None, shapefile_upload=None,
                                  overwrite=False, charset=None, default_style=None, debug=False):
>>>>>>> b4000dfe
        """
        Use this method to add shapefile resources to GeoServer.

        This method will result in the creation of three items: a feature type store, a feature type resource, and a layer. If store_id references a store that does not exist, it will be created. The feature type resource and the subsequent layer will be created with the same name as the feature type store. Provide shapefile with either shapefile_base, shapefile_zip, or shapefile_upload arguments.  # noqa: E501

        Args:
          store_id (string): Identifier for the store to add the resource to. Can be a store name or a workspace name combination (e.g.: "name" or "workspace:name"). Note that the workspace must be an existing workspace. If no workspace is given, the default workspace will be assigned.  # noqa: E501
          shapefile_base (string, optional): Path to shapefile base name (e.g.: "/path/base" for shapefile at "/path/base.shp")
          shapefile_zip (string, optional): Path to a zip file containing the shapefile and side cars.
          shapefile_upload (FileUpload list, optional): A list of Django FileUpload objects containing a shapefile and side cars that have been uploaded via multipart/form-data form.  # noqa: E501
          overwrite (bool, optional): Overwrite the file if it already exists.
          charset (string, optional): Specify the character encoding of the file being uploaded (e.g.: ISO-8559-1).
          default_style (string, optional): The name of the default style to apply to the layer. Can be a name or a workspace-name combination (e.g.: "name" or "workspace:name").  # noqa: E501
          debug (bool, optional): Pretty print the response dictionary to the console for debugging. Defaults to False.

        Returns:
          (dict): Response dictionary

        Examples:

          # For example.shp (path to file but omit the .shp extension)

          shapefile_base = "/path/to/shapefile/example"

          response = engine.create_shapefile_resource(store_id='workspace:store_name', shapefile_base=shapefile_base)

          # Using zip

          shapefile_zip = "/path/to/shapefile/example.zip"

          response = engine.create_shapefile_resource(store_id='workspace:store_name', shapefile_zip=shapefile_zip)

          # Using upload

          file_list = request.FILES.getlist('files')

          response = engine.create_shapefile_resource(store_id='workspace:store_name', shapefile_upload=file_list)

        """
        # Validate shapefile arguments
        arg_value_error_msg = (
            'Exactly one of the "shapefile_base", "shapefile_zip", '
            'or "shapefile_upload" arguments must be specified. '
        )

        if not shapefile_base and not shapefile_zip and not shapefile_upload:
            raise ValueError(arg_value_error_msg + "None given.")

        elif shapefile_zip and shapefile_upload and shapefile_base:
            raise ValueError(
                arg_value_error_msg + '"shapefile_base", "shapefile_zip", and '
                '"shapefile_upload" given.'
            )

        elif shapefile_base and shapefile_zip:
            raise ValueError(
                arg_value_error_msg + '"shapefile_base" and "shapefile_zip" given.'
            )

        elif shapefile_base and shapefile_upload:
            raise ValueError(
                arg_value_error_msg + '"shapefile_base" and "shapefile_upload" given.'
            )

        elif shapefile_zip and shapefile_upload:
            raise ValueError(
                arg_value_error_msg + '"shapefile_zip" and "shapefile_upload" given.'
            )

        # Process identifier
        workspace, name = self._process_identifier(store_id)

        # Get default work space if none is given
        if not workspace:
            workspace = self.catalog.get_default_workspace().name

        # Throw error if overwrite is not true and store already exists
        if not overwrite:
            try:
                self.catalog.get_store(name=name, workspace=workspace)
                message = "There is already a store named " + name
                if workspace:
                    message += " in " + workspace

                response_dict = {"success": False, "error": message}

                self._handle_debug(response_dict, debug)
                return response_dict

            except geoserver.catalog.FailedRequestError:
                pass

        # Prepare files
        temp_archive = None
        zip_file_in_memory = None

        # Shapefile Base Case
        if shapefile_base:
            shapefile_plus_sidecars = shapefile_and_friends(shapefile_base)
            temp_archive = "{0}.zip".format(
                os.path.join(os.path.split(shapefile_base)[0], name)
            )

            with ZipFile(temp_archive, "w") as zfile:
                for extension, filepath in shapefile_plus_sidecars.items():
                    filename = "{0}.{1}".format(name, extension)
                    zfile.write(filename=filepath, arcname=filename)

            files = {"file": open(temp_archive, "rb")}

        # Shapefile Zip Case
        elif shapefile_zip:
            if is_zipfile(shapefile_zip):
                files = {"file": open(shapefile_zip, "rb")}
            else:
                raise TypeError('"{0}" is not a zip archive.'.format(shapefile_zip))

        # Shapefile Upload Case
        elif shapefile_upload:
            # Write files in memory to zipfile in memory
            zip_file_in_memory = BytesIO()

            with ZipFile(zip_file_in_memory, "w") as zfile:
                for file in shapefile_upload:
                    extension = os.path.splitext(file.name)[1]
                    filename = "{0}{1}".format(name, extension)
                    zfile.writestr(filename, file.read())

            files = {"file": zip_file_in_memory.getvalue()}

        # Prepare headers
        headers = {"Content-type": "application/zip", "Accept": "application/xml"}

        # Prepare URL
        url = self._assemble_url(
            "workspaces", workspace, "datastores", name, "file.shp"
        )

        # Set params
        params = {}

        if charset:
            params["charset"] = charset

        if overwrite:
            params["update"] = "overwrite"

        # Execute: PUT /workspaces/<ws>/datastores/<ds>/file.shp
        response = requests.put(
            url=url,
            files=files,
            headers=headers,
            params=params,
            auth=HTTPBasicAuth(username=self.username, password=self.password),
        )

        # Clean up file stuff
        if shapefile_base or shapefile_zip:
            files["file"].close()

        if temp_archive:
            os.remove(temp_archive)

        if zip_file_in_memory:
            zip_file_in_memory.close()

        # Wrap up with failure
        if response.status_code != 201:
            response_dict = {
<<<<<<< HEAD
                "success": False,
                "error": "{1}({0}): {2}".format(
                    response.status_code, response.reason, response.text
                ),
=======
                'success': False,
                'error': f'{response.reason}({response.status_code}): {response.text}'
>>>>>>> b4000dfe
            }

            self._handle_debug(response_dict, debug)
            return response_dict

        if shapefile_base:
            # This case uses the store name as the Resource ID.
            resource_id = name
        elif shapefile_zip:
            # This case uses the filename as the Resource ID.
            resource_id = os.path.splitext(os.path.basename(shapefile_zip))[0]
        elif shapefile_upload:
            # This case uses the store name as the Resource ID.
            resource_id = name

        # Set the default style
        if default_style is not None:
            layer_url = self._assemble_url('layers', f'{workspace}:{resource_id}.xml')
            layer_headers = {"Content-Type": "application/xml"}
            layer_data = f"""
                <layer>
                <defaultStyle>
                    <name>{default_style}</name>
                </defaultStyle>
                </layer>
                """

            layer_response = requests.put(
                layer_url,
                headers=layer_headers,
                data=layer_data,
                auth=HTTPBasicAuth(username=self.username, password=self.password)
            )

            if layer_response.status_code != 200:
                layer_response_dict = {
                    'success': False,
                    'error': f'{layer_response.reason}({layer_response.status_code}): {layer_response.text}'
                }

                self._handle_debug(layer_response_dict, debug)
                return response_dict

        # Wrap up successfully
        new_resource = self.catalog.get_resource(
            name=resource_id, store=name, workspace=workspace
        )
        resource_dict = self._transcribe_geoserver_object(new_resource)

        response_dict = {"success": True, "result": resource_dict}
        self._handle_debug(response_dict, debug)
        return response_dict

    def create_coverage_store(self, store_id, coverage_type, debug=False):
        """
        Create a new coverage store.

        Args:
            store_id (string): Identifier for the store to be created. Can be a store name or a workspace name combination (e.g.: "name" or "workspace:name"). Note that the workspace must be an existing workspace. If no workspace is given, the default workspace will be assigned.
            coverage_type (str): Type of coverage store to create (e.g.: GeoServerAPI.CT_ARC_GRID, GeoServerAPI.CT_GEOTIFF, GeoServerAPI.CT_GRASS_GRID).
            debug (bool, optional): Pretty print the response dictionary to the console for debugging. Defaults to False.
        """  # noqa: E501
        # Process identifier
        workspace, name = self._process_identifier(store_id)

        # Get default work space if none is given
        if not workspace:
            workspace = self.catalog.get_default_workspace().name

        # Validate coverage type
        if coverage_type not in self.VALID_COVERAGE_TYPES:
            raise ValueError(
                '"{0}" is not a valid coverage_type. Use either {1}'.format(
                    coverage_type, ", ".join(self.VALID_COVERAGE_TYPES)
                )
            )

        # Black magic for grass grid support
        if coverage_type == self.CT_GRASS_GRID:
            coverage_type = self.CT_ARC_GRID

        # create the store
        xml = """
              <coverageStore>
                  <name>{name}</name>
                  <type>{type}</type>
                  <enabled>true</enabled>
                  <workspace>
                      <name>{workspace}</name>
                  </workspace>
              </coverageStore>
              """.format(
            name=name, type=coverage_type, workspace=workspace
        )

        # Prepare headers
        headers = {"Content-type": "text/xml", "Accept": "application/xml"}

        # Prepare URL to create store
        url = self._assemble_url("workspaces", workspace, "coveragestores")

        # Execute: POST /workspaces/<ws>/coveragestores
        response = requests.post(
            url=url, data=xml, headers=headers, auth=(self.username, self.password)
        )

        # Return with error if this doesn't work
        if response.status_code != 201:
            msg = "Create Coverage Store Status Code {0}: {1}".format(
                response.status_code, response.text
            )
            exception = requests.RequestException(msg, response=response)
            log.error(exception)
            raise exception

        # Wrap up successfully with new store created
        response_dict = self.get_store(store_id, debug)

        return response_dict

    def create_coverage_layer(
        self,
        layer_id,
        coverage_type,
        coverage_file,
        default_style="",
        other_styles=None,
        debug=False,
    ):
        """
        Create a coverage store, coverage resource, and layer in the given workspace.

        Args:
            layer_id (string): Identifier of the coverage layer to be created. Can be a name or a workspace-name combination (e.g.: "name" or "workspace:name").
            coverage_type (str): Type of coverage store to create (e.g.: GeoServerAPI.CT_ARC_GRID, GeoServerAPI.CT_GEOTIFF, GeoServerAPI.CT_GRASS_GRID).
            coverage_file (str): Path to coverage file or zip archive containing coverage file.
            default_style (str, optional): The name of the default style (note: it is assumed this style belongs to the workspace).
            other_styles (list, optional): A list of other default style names (assumption: these styles belong to the workspace).
            debug (bool, optional): Pretty print the response dictionary to the console for debugging. Defaults to False.
        """  # noqa: E501
        # Process identifier
        workspace, coverage_name = self._process_identifier(layer_id)

        # Get default work space if none is given
        if not workspace:
            workspace = self.catalog.get_default_workspace().name

        # Validate coverage type
        if coverage_type not in self.VALID_COVERAGE_TYPES:
            exception = ValueError(
                '"{0}" is not a valid coverage_type. Use either {1}'.format(
                    coverage_type, ", ".join(self.VALID_COVERAGE_TYPES)
                )
            )
            log.error(exception)
            raise exception

        # Only one coverage per coverage store, so we name coverage store the same as the coverage
        coverage_store_name = coverage_name

        # Prepare files
        working_dir = tempfile.mkdtemp()

        # Unzip to working directory if zip file
        if is_zipfile(coverage_file):
            zip_file = ZipFile(coverage_file)
            zip_file.extractall(working_dir)
        # Otherwise, copy to working directory
        else:
            shutil.copy2(coverage_file, working_dir)

        # Convert GrassGrids to ArcGrids
        if coverage_type == self.CT_GRASS_GRID:
            working_dir_contents = os.listdir(working_dir)
            num_working_dir_items = len(working_dir_contents)
            if num_working_dir_items > 2:
                exception = ValueError(
                    'Expected 1 or 2 files for coverage type "{}" but got {} instead: "{}"'.format(
                        self.CT_GRASS_GRID,
                        num_working_dir_items,
                        '", "'.join(working_dir_contents),
                    )
                )
                log.error(exception)
                raise exception

            for item in working_dir_contents:
                # Skip directories
                if os.path.isdir(os.path.join(working_dir, item)):
                    continue

                # Skip the projection file
                if "prj" in item:
                    continue

                # Assume other file is the raster
                corrupt_file = False
                tmp_coverage_path = os.path.join(working_dir, item)

                with open(tmp_coverage_path, "r") as item:
                    contents = item.readlines()

                for line in contents[0:6]:
                    if "north" in line:
                        north = float(line.split(":")[1].strip())
                    elif "south" in line:
                        south = float(line.split(":")[1].strip())
                    elif "east" in line:
                        pass  # we don't use east in this algorithm so skip it.
                    elif "west" in line:
                        west = float(line.split(":")[1].strip())
                    elif "rows" in line:
                        rows = int(line.split(":")[1].strip())
                    elif "cols" in line:
                        cols = int(line.split(":")[1].strip())
                    else:
                        corrupt_file = True

                if corrupt_file:
                    exception = IOError(
                        "GRASS file could not be processed, check to ensure the GRASS grid is "
                        "correctly formatted or included."
                    )
                    log.error(exception)
                    raise exception

                # Calculate new header
                xllcorner = west
                yllcorner = south
                cellsize = (north - south) / rows

                header = [
                    "ncols         {0}\n".format(cols),
                    "nrows         {0}\n".format(rows),
                    "xllcorner     {0}\n".format(xllcorner),
                    "yllcorner     {0}\n".format(yllcorner),
                    "cellsize      {0}\n".format(cellsize),
                ]

                # Strip off old header and add new one
                for _ in range(0, 6):
                    contents.pop(0)
                contents = header + contents

                # Write the coverage to file
                with open(tmp_coverage_path, "w") as o:
                    for line in contents:
                        # Make sure the file ends with a new line
                        if line[-1] != "\n":
                            line = line + "\n"

                        o.write(line)

        # Prepare Files
        coverage_archive_name = coverage_name + ".zip"
        coverage_archive = os.path.join(working_dir, coverage_archive_name)
        with ZipFile(coverage_archive, "w") as zf:
            for item in os.listdir(working_dir):
                if item != coverage_archive_name:
                    zf.write(os.path.join(working_dir, item), item)

        files = {"file": open(coverage_archive, "rb")}
        content_type = "application/zip"

        # Prepare headers
        headers = {"Content-type": content_type, "Accept": "application/xml"}

        # Prepare URL
        extension = coverage_type.lower()

        if coverage_type == self.CT_GRASS_GRID:
            extension = self.CT_ARC_GRID.lower()

        url = self._assemble_url(
            "workspaces",
            workspace,
            "coveragestores",
            coverage_store_name,
            "file.{0}".format(extension),
        )

        # Set params
        params = {"coverageName": coverage_name}

        retries_remaining = 3
        zip_error_retries = 5
        raise_error = False

        while True:
            if coverage_type == self.CT_IMAGE_MOSAIC:
                # Image mosaic doesn't need params argument.
                response = requests.put(
                    url=url,
                    files=files,
                    headers=headers,
                    auth=(self.username, self.password),
                )
            else:
                response = requests.put(
                    url=url,
                    files=files,
                    headers=headers,
                    params=params,
                    auth=(self.username, self.password),
                )

            # Raise an exception if status code is not what we expect
            if response.status_code == 201:
                log.info("Successfully created coverage {}".format(coverage_name))
                break
            if response.status_code == 500 and "already exists" in response.text:
                log.warning("Coverage already exists {}".format(coverage_name))
                break
            if (
                response.status_code == 500
                and "Error occured unzipping file" in response.text
            ):
                zip_error_retries -= 1
                if zip_error_retries == 0:
                    raise_error = True
            else:
                retries_remaining -= 1
                if retries_remaining == 0:
                    raise_error = True

            if raise_error:
                msg = "Create Coverage Status Code {0}: {1}".format(
                    response.status_code, response.text
                )
                exception = requests.RequestException(msg, response=response)
                log.error(exception)
                raise exception

        # Clean up
        files["file"].close()

        if working_dir:
            shutil.rmtree(working_dir)

        if default_style:
            # Add styles to new layer
            self.update_layer_styles(
                layer_id=layer_id,
                default_style=default_style,
                other_styles=other_styles,
            )

        response_dict = self.get_layer(layer_id, coverage_store_name, debug)
        return response_dict

    def create_layer_group(self, layer_group_id, layers, styles, debug=False):
        """
        Create a layer group. The number of layers and the number of styles must be the same.

        Args:
          layer_group_id (string): Identifier of the layer group to create. Can be a name or a workspace-name combination (e.g.: "name" or "workspace:name").
          layers (iterable): A list of layer names to be added to the group. Must be the same length as the styles list.
          styles (iterable): A list of style names to  associate with each layer in the group. Must be the same length as the layers list.
          debug (bool, optional): Pretty print the response dictionary to the console for debugging. Defaults to False.

        Returns:
          (dict): Response dictionary

        Examples:

          layers = ('layer1', 'layer2')

          styles = ('style1', 'style2')

          response = engine.create_layer_group(layer_group_id='layer_group_name', layers=layers, styles=styles)
        """  # noqa: E501
        # Process identifier
        workspace, group_name = self._process_identifier(layer_group_id)

        # Get default work space if none is given
        if not workspace:
            workspace = self.catalog.get_default_workspace().name

        context = {"name": group_name, "layers": layers, "styles": styles}

        # Open layer group template
        template_path = os.path.join(self.XML_PATH, "layer_group_template.xml")
        url = self._assemble_url("workspaces", workspace, "layergroups.json")
        headers = {"Content-type": "text/xml"}

        with open(template_path, "r") as template_file:
            text = template_file.read()
            template = Template(text)
            xml = template.render(context)

        response = requests.post(
            url,
            headers=headers,
            auth=(self.username, self.password),
            data=xml,
        )

        if response.status_code != 201:
            msg = "Create Layer Group Status Code {}: {}".format(
                response.status_code, response.text
            )
            exception = requests.RequestException(msg, response=response)
            log.error(exception)
            raise exception

        response_dict = self.get_layer_group(layer_group_id, debug=debug)

        return response_dict

    def create_workspace(self, workspace_id, uri, debug=False):
        """
        Create a new workspace.

        Args:
          workspace_id (string): Identifier of the workspace to create. Must be unique.
          uri (string): URI associated with your project. Does not need to be a real web URL, just a unique identifier. One suggestion is to append the URL of your project with the name of the workspace (e.g.: http:www.example.com/workspace-name).  # noqa: E501
          debug (bool, optional): Pretty print the response dictionary to the console for debugging. Defaults to False.

        Returns:
          (dict): Response dictionary

        Examples:

          response = engine.create_workspace(workspace_id='workspace_name', uri='www.example.com/workspace_name')
        """
        # Create workspace
        try:
            # Do create
            workspace = self.catalog.create_workspace(workspace_id, uri)
            workspace_dict = self._transcribe_geoserver_object(workspace)
            response_dict = {"success": True, "result": workspace_dict}

        except AssertionError as e:
            response_dict = {"success": False, "error": str(e)}

        self._handle_debug(response_dict, debug)
        return response_dict

    def create_style(
        self, style_id, sld_template, sld_context=None, overwrite=False, debug=False
    ):
        """
        Create style layer from an SLD template.

        Args
          style_id (string): Identifier of the style to create ('<workspace>:<name>').
          sld_template: path to SLD template file.
          sld_context: a dictionary with context variables to be rendered in the template.
          overwrite (bool, optional): Will overwrite existing style with same name if True. Defaults to False.
        """
        # Process identifier
        workspace, style_name = self._process_identifier(style_id)

        if workspace is None:
            url = self._assemble_url("styles")
        else:
            url = self._assemble_url("workspaces", workspace, "styles")

        if overwrite:
            try:
                self.delete_style(style_id, purge=True)
            except Exception as e:
                if "referenced by existing" in str(e):
                    log.error(str(e))
                    raise

        # Use post request to create style container first
        headers = {"Content-type": "application/vnd.ogc.sld+xml"}

        # Render the SLD template
        with open(sld_template, "r") as sld_file:
            text = sld_file.read()

        if sld_context is not None:
            template = Template(text)
            text = template.render(sld_context)

        response = requests.post(
            url,
            headers=headers,
            auth=(self.username, self.password),
            params={"name": style_name},
            data=text,
        )

        # Raise an exception if status code is not what we expect
        if response.status_code == 201:
            log.info("Successfully created style {}".format(style_name))
        else:
            msg = "Create Style Status Code {0}: {1}".format(
                response.status_code, response.text
            )
            if response.status_code == 500:
                if (
                    "Unable to find style for event" in response.text
                    or "Error persisting" in response.text
                ):
                    warning_msg = "Created style {} with warnings: {}".format(
                        style_name, response.text
                    )
                    log.warning(warning_msg)
                    return {"success": True, "result": warning_msg}
                else:
                    exception = requests.RequestException(msg, response=response)
                    log.error(msg)
                    raise exception
            else:
                exception = requests.RequestException(msg, response=response)
                log.error(msg)
                raise exception

        response_dict = self.get_style(style_id=style_id, debug=debug)
        return response_dict

    def update_resource(self, resource_id, store=None, debug=False, **kwargs):
        """
        Update an existing resource.

        Args:
          resource_id (string): Identifier of the resource to update. Can be a name or a workspace-name combination (e.g.: "name" or "workspace:name").  # noqa: E501
          store (string, optional): Update a resource in this store.
          debug (bool, optional): Pretty print the response dictionary to the console for debugging. Defaults to False.
          **kwargs (kwargs, optional): Key value pairs representing the attributes and values to change.

        Returns:
          (dict): Response dictionary

        Examples:

          response = engine.update_resource(resource_id='workspace:resource_name', enabled=False, title='New Title')
        """
        # Process identifier
        workspace, name = self._process_identifier(resource_id)

        # Get default work space if none is given
        if not workspace:
            workspace = self.catalog.get_default_workspace().name

        try:
            # Get resource
            resource = self.catalog.get_resource(
                name=name, store=store, workspace=workspace
            )

            # Make the changes
            updated_resource = self._apply_changes_to_gs_object(kwargs, resource)

            # Save the changes
            self.catalog.save(updated_resource)

            # Return the updated resource dictionary
            resource_dict = self._transcribe_geoserver_object(updated_resource)

            # Assemble Response
            response_dict = {"success": True, "result": resource_dict}

        except geoserver.catalog.FailedRequestError as e:
            response_dict = {"success": False, "error": str(e)}

        self._handle_debug(response_dict, debug)
        return response_dict

    def update_layer(self, layer_id, debug=False, **kwargs):
        """
        Update an existing layer.

        Args:
          layer_id (string): Identifier of the layer to update. Can be a name or a workspace-name combination (e.g.: "name" or "workspace:name").  # noqa: E501
          debug (bool, optional): Pretty print the response dictionary to the console for debugging. Defaults to False.
          **kwargs (kwargs, optional): Key value pairs representing the attributes and values to change.

        Returns:
          (dict): Response dictionary

        Examples:

          updated_layer = engine.update_layer(layer_id='workspace:layer_name', default_style='style1', styles=['style1', 'style2'])  # noqa: E501
        """
        # Pop tile caching properties to handle separately
        tile_caching = kwargs.pop("tile_caching", None)
        try:
            # Get resource
            layer = self.catalog.get_layer(name=layer_id)

            # Apply changes from kwargs
            updated_layer = self._apply_changes_to_gs_object(kwargs, layer)

            # Save the changes
            self.catalog.save(updated_layer)

            # Return the updated resource dictionary
            layer_dict = self._transcribe_geoserver_object(updated_layer)

            # Assemble Response
<<<<<<< HEAD
            response_dict = {"success": True, "result": layer_dict}
=======
            response_dict = {'success': True,
                             'result': layer_dict}
>>>>>>> b4000dfe

            # Handle tile caching properties (gsconfig doesn't support this)
            if tile_caching is not None:
                gwc_url = "{0}layers/{1}.xml".format(self.gwc_endpoint, layer_id)
                auth = (self.username, self.password)
                xml = ConvertDictToXml({"GeoServerLayer": tile_caching})
                r = requests.post(
                    gwc_url,
                    auth=auth,
                    headers={"Content-Type": "text/xml"},
                    data=ElementTree.tostring(xml),
                )

                if r.status_code == 200:
                    layer_dict["tile_caching"] = tile_caching
                    response_dict = {"success": True, "result": layer_dict}
                else:
                    response_dict = {"success": False, "error": r.text}

        except geoserver.catalog.FailedRequestError as e:
            response_dict = {"success": False, "error": str(e)}

        self._handle_debug(response_dict, debug)
        return response_dict

    def update_layer_group(self, layer_group_id, debug=False, **kwargs):
        """
        Update an existing layer. If modifying the layers, ensure the number of layers
        and the number of styles are the same.

        Args:
          layer_group_id (string): Identifier of the layer group to update.
          debug (bool, optional): Pretty print the response dictionary to the console for debugging. Defaults to False.
          **kwargs (kwargs, optional): Key value pairs representing the attributes and values to change

        Returns:
          (dict): Response dictionary

        Examples:

          updated_layer_group = engine.update_layer_group(layer_group_id='layer_group_name', layers=['layer1', 'layer2'], styles=['style1', 'style2'])  # noqa: E501
        """
        workspace, name = self._process_identifier(layer_group_id)

        try:
            # Get resource
            layer_group = self.catalog.get_layergroup(name=name, workspace=workspace)

            # Make the changes
            for attribute, value in kwargs.items():
                if hasattr(layer_group, attribute):
                    setattr(layer_group, attribute, value)

            # Save the changes
            self.catalog.save(layer_group)

            # Return the updated resource dictionary
            layer_group_dict = self._transcribe_geoserver_object(layer_group)

            # Assemble Response
            response_dict = {"success": True, "result": layer_group_dict}

        except geoserver.catalog.FailedRequestError as e:
            response_dict = {"success": False, "error": str(e)}

        self._handle_debug(response_dict, debug)
        return response_dict

    def update_layer_styles(self, layer_id, default_style, other_styles=None, debug=False):
        """
        Update/add styles to existing layer.

        Args:
            layer_id (string): Identifier of the layer whose style will be update or added. Can be a name or a workspace-name combination (e.g.: "name" or "workspace:name").
            default_style (str): Name of default style. Can be a name or a workspace-name combination (e.g.: "name" or "workspace:name")
            other_styles (list<str>): Additional styles to add to layer. List elements can be names or workspace-name combinations (e.g.: "name" or "workspace:name")
            debug (bool, optional): Pretty print the response dictionary to the console for debugging. Defaults to False.
        """  # noqa: E501
        # Process identifier
        layer_workspace, layer_name = self._process_identifier(layer_id)

        if not layer_workspace:
            layer_workspace = self.catalog.get_default_workspace().name

        # check if layer workspace is style workspace else use styles default location
        lyr_ws_styles = self.list_styles(workspace=layer_workspace)
        if default_style in lyr_ws_styles:
            default_style = '{0}:{1}'.format(layer_workspace, default_style)
        if other_styles:
            for i in range(len(other_styles)):
                if other_styles[i] in lyr_ws_styles:
                    other_styles[i] = '{0}:{1}'.format(layer_workspace, other_styles[i])

        context = {
            'default_style': default_style,
            'other_styles': other_styles or [],
            'geoserver_rest_endpoint': self.endpoint
        }

        # Open layer template
        layer_path = os.path.join(self.XML_PATH, 'layer_template.xml')
        url = self._assemble_url('layers', '{0}.xml'.format(layer_name))
        headers = {
            "Content-type": "text/xml"
        }

        with open(layer_path, 'r') as layer_file:
            text = layer_file.read()
            template = Template(text)
            xml = template.render(context)

        retries_remaining = 3
        while retries_remaining > 0:
            response = requests.put(
                url,
                headers=headers,
                auth=(self.username, self.password),
                data=xml,
            )

            # Raise an exception if status code is not what we expect
            if response.status_code == 200:
                log.info('Successfully created layer {}'.format(layer_name))
                break
            else:
                retries_remaining -= 1
                if retries_remaining == 0:
                    msg = "Create Layer Status Code {0}: {1}".format(response.status_code, response.text)
                    exception = requests.RequestException(msg, response=response)
                    log.error(exception)
                    raise exception

        response_dict = self.get_layer(layer_id=layer_id, debug=debug)

        return response_dict

    def delete_resource(
        self, resource_id, store_id, purge=False, recurse=False, debug=False
    ):
        """
        Delete a resource.

        Args:
          resource_id (string): Identifier of the resource to delete. Can be a name or a workspace-name combination (e.g.: "name" or "workspace:name").  # noqa: E501
          store_id (string): Return only resources belonging to a certain store.
          purge (bool, optional): Purge if True.
          recurse (bool, optional): Delete recursively any dependencies if True (i.e.: layers or layer groups it belongs to).  # noqa: E501
          debug (bool, optional): Pretty print the response dictionary to the console for debugging. Defaults to False.

        Returns:
          (dict): Response dictionary

        Examples:

          response = engine.delete_resource('workspace:resource_name')
        """
        workspace, name = self._process_identifier(resource_id)

        # Get default work space if none is given
        if not workspace:
            workspace = self.catalog.get_default_workspace().name

        # Get resource
        resource = self.catalog.get_resource(
            name=name, store=store_id, workspace=workspace
        )

        # Handle delete
        return self._handle_delete(
            identifier=name,
            gs_object=resource,
            purge=purge,
            recurse=recurse,
            debug=debug,
        )

    def delete_layer(self, layer_id, datastore, recurse=False):
        """
        Args:
            layer_id (string): Identifier of the layer to delete. Can be a name or a workspace-name combination (e.g.: "name" or "workspace:name").
            datastore: Name of datastore
            recurse (bool): recursively delete any dependent objects if True.
        """  # noqa: E501
        # Process identifier
        workspace, name = self._process_identifier(layer_id)

        # Get default work space if none is given
        if not workspace:
            workspace = self.catalog.get_default_workspace().name

        url = self._assemble_url(
            "workspaces", workspace, "datastores", datastore, "featuretypes", name
        )
        # Prepare delete request
        headers = {"Content-type": "application/json"}

        json = {"recurse": recurse}

        response = requests.delete(
            url, auth=(self.username, self.password), headers=headers, params=json
        )

        # Raise an exception if status code is not what we expect
        if response.status_code != 200:
            if response.status_code in self.WARNING_STATUS_CODES:
                pass
            else:
                msg = "Delete Layer Status Code {0}: {1}".format(
                    response.status_code, response.text
                )
                exception = requests.RequestException(msg, response=response)
                log.error(exception)
                raise exception

        response_dict = {"success": True, "result": None}
        return response_dict

    def delete_layer_group(self, layer_group_id):
        """
        Delete the specified layer-group.  Works around a GeoServer 500 / NPE
        that occurs on workspace-qualified groups by always passing
        ``recurse=true``.
        """
        # Process identifier
        workspace, group_name = self._process_identifier(layer_group_id)

        # Fall back to default workspace
        if not workspace:
            workspace = self.catalog.get_default_workspace().name

        url = self._assemble_url("workspaces", workspace, "layergroups",
                                f"{group_name}")
        response = requests.delete(
            url,
            auth=(self.username, self.password),
            params={"recurse": "true"},
        )

        # Accept 200 OK or 404 “already gone”
        if response.status_code not in (200, 404):
            # 404 with the expected text is OK (idempotent delete)
            if not (response.status_code == 404 and
                    "No such layer group" in response.text):
                msg = (f"Delete Layer Group Status Code {response.status_code}: "
                    f"{response.text}")
                exc = requests.RequestException(msg, response=response)
                log.error(exc)
                raise exc

        return {"success": True, "result": None}

    def delete_workspace(self, workspace_id, purge=False, recurse=False, debug=False):
        """
        Delete a workspace.

        Args:
          workspace_id (string): Identifier of the workspace to delete.
          purge (bool, optional): Purge if True.
          recurse (bool, optional): Delete recursively if True.
          debug (bool, optional): Pretty print the response dictionary to the console for debugging. Defaults to False.

        Returns:
          (dict): Response dictionary

        Examples:

          response = engine.delete_resource('workspace_name')
        """
        # Get layer group
        workspace = self.catalog.get_workspace(workspace_id)

        # Handle delete
        return self._handle_delete(
            identifier=workspace_id,
            gs_object=workspace,
            purge=purge,
            recurse=recurse,
            debug=debug,
        )

    def delete_store(self, store_id, purge=False, recurse=False, debug=False):
        """
        Delete a store.

        Args:
          store_id (string): Identifier of the store to delete.
          purge (bool, optional): Purge if True.
          recurse (bool, optional): Delete recursively if True.
          debug (bool, optional): Pretty print the response dictionary to the console for debugging. Defaults to False.

        Returns:
          (dict): Response dictionary

        Examples:

          response = engine.delete_store('workspace:store_name')
        """
        # Process identifier
        workspace, name = self._process_identifier(store_id)

        # Get default work space if none is given
        if not workspace:
            workspace = self.catalog.get_default_workspace().name

        # Get layer group
        try:
            store = self.catalog.get_store(name=name, workspace=workspace)

            # Handle delete
            return self._handle_delete(
                identifier=store_id,
                gs_object=store,
                purge=purge,
                recurse=recurse,
                debug=debug,
            )
        except geoserver.catalog.FailedRequestError as e:
            # Update response dictionary
            response_dict = {"success": False, "error": str(e)}

            self._handle_debug(response_dict, debug)
            return response_dict

    def delete_coverage_store(self, store_id, recurse=True, purge=True):
        """
        Delete the specified coverage store.

        Args:
            store_id (string): Identifier for the store to be deleted. Can be a store name or a workspace name combination (e.g.: "name" or "workspace:name"). Note that the workspace must be an existing workspace. If no workspace is given, the default workspace will be assigned.
            recurse (bool): recursively delete any dependent objects if True.
            purge (bool): delete configuration files from filesystem if True. remove file from disk of geoserver.
            debug (bool, optional): Pretty print the response dictionary to the console for debugging. Defaults to False.

        Returns:

        """  # noqa: E501
        # Process identifier
        workspace, name = self._process_identifier(store_id)

        # Get default work space if none is given
        if not workspace:
            workspace = self.catalog.get_default_workspace().name

        # Prepare headers
        headers = {"Content-type": "application/json"}

        # Prepare URL to create store
        url = self._assemble_url("workspaces", workspace, "coveragestores", name)

        json = {"recurse": recurse, "purge": purge}

        # Execute: DELETE /workspaces/<ws>/coveragestores/<cs>
        response = requests.delete(
            url=url, headers=headers, params=json, auth=(self.username, self.password)
        )

        if response.status_code != 200:
            if response.status_code in self.WARNING_STATUS_CODES:
                pass
            else:
                msg = "Delete Coverage Store Status Code {0}: {1}".format(
                    response.status_code, response.text
                )
                exception = requests.RequestException(msg, response=response)
                log.error(exception)
                raise exception

        response_dict = {"success": True, "result": None}
        return response_dict

    def delete_style(self, style_id, purge=False):
        """
        Delete the style with the given workspace and style name.

        Args:
            style_id (string): Identifier of the style to delete. Can be a store name or a workspace name combination (e.g.: "name" or "workspace:name").
            purge (bool): delete configuration files from filesystem if True. remove file from disk of geoserver.

        Returns:
        """  # noqa: E501
        # Process identifier
        workspace, style_name = self._process_identifier(style_id)

        if workspace is None:
            url = self._assemble_url("styles", style_name)
        else:
            url = self._assemble_url("workspaces", workspace, "styles", style_name)

        # Prepare delete request
        headers = {"Content-type": "application/json"}

        params = {"purge": purge}

        response = requests.delete(
            url=url, auth=(self.username, self.password), headers=headers, params=params
        )

        # Raise an exception if status code is not what we expect
        if response.status_code != 200:
            if response.status_code in self.WARNING_STATUS_CODES:
                pass
            else:
                msg = "Delete Style Status Code {0}: {1}".format(
                    response.status_code, response.text
                )
                exception = requests.RequestException(msg, response=response)
                log.error(exception)
                raise exception

        response_dict = {"success": True, "result": None}
        return response_dict

    def validate(self):
        """
        Validate the GeoServer spatial dataset engine. Will throw and error if not valid.
        """
        try:
            r = requests.get(self.endpoint, auth=(self.username, self.password))

        except requests.exceptions.MissingSchema:
            raise AssertionError(
                'The URL "{0}" provided for the GeoServer spatial dataset service endpoint is '
                "invalid.".format(self.endpoint)
            )

        if r.status_code == 401:
            raise AssertionError(
                "The username and password of the GeoServer spatial dataset service engine are "
                "not valid."
            )

        if r.status_code != 200:
            raise AssertionError(
                'The URL "{0}" is not a valid GeoServer spatial dataset service '
                "endpoint.".format(self.endpoint)
            )

        if "Geoserver Configuration API" not in r.text:
            raise AssertionError(
                'The URL "{0}" is not a valid GeoServer spatial dataset service '
                "endpoint.".format(self.endpoint)
            )

    def modify_tile_cache(
        self,
        layer_id,
        operation,
        zoom_start=10,
        zoom_end=15,
        grid_set_id=900913,
        image_format="image/png",
        thread_count=1,
        bounds=None,
        parameters=None,
    ):
        """
        Modify all or a portion of the GWC tile cache for given layer. Operations include seed, reseed, and truncate.

        Args:
            layer_id (string): Identifier of the layer. Can be a name or a workspace-name combination (e.g.: "name" or "workspace:name").
            operation (str): operation type either 'seed', 'reseed', 'truncate', or 'masstruncate'.
            zoom_start (int, optional): beginning of zoom range on which to perform tile cache operation. Minimum is 0. Defaults to 10.
            zoom_end (int, optional): end of zoom range on which to perform tile cache operation. It is not usually recommended to seed past zoom 20. Maximum is 30. Defaults to 15.
            grid_set_id (int, optional): ID of the grid set on which to perform the tile cache operation. Either 4326 for Geographic or 900913 for Web Mercator. Defaults to 900913.
            image_format (str, optional): format of tiles on which to perform tile cache operation. Defaults to 'image/png'.
            thread_count (int, optional): number of threads to used to perform tile cache operation. Defaults to 1.
            bounds (list, optional): list with ordinates of bounding box of area on which to perform tile cache operation (e.g.: [minx, miny, maxx, maxy]).
            parameters (dict, optional): Key value pairs of parameters to use to filter tile cache operation.

        Raises:
            requests.RequestException: if modify tile cache operation is not submitted successfully.
            ValueError: if invalid value is provided for an argument.
        """  # noqa: E501
        # Process identifier
        workspace, name = self._process_identifier(layer_id)

        # Get default work space if none is given
        if not workspace:
            workspace = self.catalog.get_default_workspace().name

        if operation not in self.GWC_OPERATIONS:
            raise ValueError(
                'Invalid value "{}" provided for argument "operation". Must be "{}".'.format(
                    operation, '" or "'.join(self.GWC_OPERATIONS)
                )
            )

        # Use post request to create style container first
        headers = {"Content-type": "text/xml"}

        if operation == self.GWC_OP_MASS_TRUNCATE:
            url = self.get_gwc_endpoint() + "masstruncate/"
            xml_text = (
                "<truncateLayer><layerName>{}:{}</layerName></truncateLayer>".format(
                    workspace, name
                )
            )

            response = requests.post(
                url, headers=headers, auth=(self.username, self.password), data=xml_text
            )

        else:
            url = self.get_gwc_endpoint() + "seed/" + workspace + ":" + name + ".xml"
            xml = os.path.join(self.XML_PATH, "gwc_tile_cache_operation_template.xml")

            # Open XML file
            with open(xml, "r") as sld_file:
                text = sld_file.read()

            # Compose XML context
            xml_context = {
                "workspace": workspace,
                "name": name,
                "operation": operation,
                "grid_set_id": grid_set_id,
                "zoom_start": zoom_start,
                "zoom_end": zoom_end,
                "format": image_format,
                "thread_count": thread_count,
                "parameters": parameters,
                "bounds": bounds,
            }

            # Render the XML template
            template = Template(text)
            rendered = template.render(xml_context)

            response = requests.post(
                url, headers=headers, auth=(self.username, self.password), data=rendered
            )

        # Raise an exception if status code is not what we expect
        if response.status_code == 200:
            log.info(
                "Successfully submitted {} tile cache operation for layer {}:{}".format(
                    operation, workspace, name
                )
            )
        else:
            msg = "Unable to submit {} tile cache operation for layer {}:{}. {}:{}".format(
                operation, workspace, name, response.status_code, response.text
            )
            exception = requests.RequestException(msg, response=response)
            log.error(msg)
            raise exception

        response_dict = {"success": True, "result": None}
        return response_dict

    def terminate_tile_cache_tasks(self, layer_id, kill="all"):
        """
        Terminate running tile cache processes for given layer.

        Args:
            layer_id (string): Identifier of the layer. Can be a name or a workspace-name combination (e.g.: "name" or "workspace:name").
            kill (str): specify which type of task to terminate. Either 'running', 'pending', or 'all'.

        Raises:
            requests.RequestException: if terminate tile cache operation cannot be submitted successfully.
            ValueError: if invalid value is provided for an argument.
        """  # noqa: E501
        # Process identifier
        workspace, name = self._process_identifier(layer_id)

        # Get default work space if none is given
        if not workspace:
            workspace = self.catalog.get_default_workspace().name

        if kill not in self.GWC_KILL_OPERATIONS:
            raise ValueError(
                'Invalid value "{}" provided for argument "kill". Must be "{}".'.format(
                    kill, '" or "'.join(self.GWC_KILL_OPERATIONS)
                )
            )

        url = self.get_gwc_endpoint() + "seed/" + workspace + ":" + name

        response = requests.post(
            url, auth=(self.username, self.password), data={"kill_all": kill}
        )

        if response.status_code != 200:
            msg = "Unable to query tile cache status for layer {}:{}. {}:{}".format(
                workspace, name, response.status_code, response.text
            )
            exception = requests.RequestException(msg, response=response)
            raise exception

        response_dict = {"success": True, "result": None}
        return response_dict

    def query_tile_cache_tasks(self, layer_id):
        """
        Get the status of running tile cache tasks for a layer.

        Args:
            layer_id (string): Identifier of the layer. Can be a name or a workspace-name combination (e.g.: "name" or "workspace:name").

        Returns:
            list: list of dictionaries with status with keys: 'tiles_processed', 'total_to_process', 'num_remaining', 'task_id', 'task_status'

        Raises:
            requests.RequestException: if query tile cache operation cannot be submitted successfully.
        """  # noqa: E501
        # Process identifier
        workspace, name = self._process_identifier(layer_id)

        # Get default work space if none is given
        if not workspace:
            workspace = self.catalog.get_default_workspace().name

        url = self.get_gwc_endpoint() + "seed/" + workspace + ":" + name + ".json"
        status_list = []

        response = requests.get(
            url,
            auth=(self.username, self.password),
        )

        if response.status_code == 200:
            status = response.json()

            if "long-array-array" in status:
                for s in status["long-array-array"]:
                    temp_dict = {
                        "tiles_processed": s[0],
                        "total_to_process": s[1],
                        "num_remaining": s[2],
                        "task_id": s[3],
                        "task_status": (
                            self.GWC_STATUS_MAP[s[4]]
                            if s[4] in self.GWC_STATUS_MAP
                            else s[4]
                        ),
                    }

                    status_list.append(dict(temp_dict))
            return status_list
        else:
            msg = "Unable to terminate tile cache tasks for layer {}:{}. {}:{}".format(
                workspace, name, response.status_code, response.text
            )
            exception = requests.RequestException(msg, response=response)
            raise exception

    def enable_time_dimension(self, coverage_id):
        """
        Enable time dimension for a given image mosaic layer

        Args:
            coverage_id (str): name of the image mosaic layer including workspace. (e.g: workspace:name).

        Raises:
            requests.RequestException: if enable time dimension operation cannot be executed successfully.
        """  # noqa: E501
        # Process identifier
        workspace, coverage_name = self._process_identifier(coverage_id)

        # Get default work space if none is given
        if not workspace:
            workspace = self.catalog.get_default_workspace().name

        headers = {"Content-type": "text/xml"}
        url = self._assemble_url(
            "workspaces",
            workspace,
            "coveragestores",
            coverage_name,
            "coverages",
            coverage_name,
        )
        data_xml = '<coverage>\
                    <enabled>true</enabled>\
                    <metadata><entry key="time">\
                    <dimensionInfo>\
                    <enabled>true</enabled>\
                    <presentation>LIST</presentation>\
                    <units>ISO8601</units><defaultValue/>\
                    </dimensionInfo>\
                    </entry></metadata>\
                    </coverage>'
        response = requests.put(
            url,
            headers=headers,
            auth=(self.username, self.password),
            data=data_xml,
        )

        if response.status_code != 200:
            msg = (
                f"Enable Time Dimension Layer {coverage_name} with Status Code {response.status_code}:"
                f" {response.text}"
            )
            exception = requests.RequestException(msg, response=response)
            log.error(exception)
            raise exception

        response_dict = {"success": True, "result": None}
        return response_dict<|MERGE_RESOLUTION|>--- conflicted
+++ resolved
@@ -1036,12 +1036,7 @@
                               GeoServer are running in a clustered GeoServer configuration.
             public (bool): Use the public geoserver endpoint if True, otherwise use the internal endpoint.
         """
-<<<<<<< HEAD
-
-=======
-        # take this out, it is hardcoded for testing:
-        # node_endpoints = self._get_node_endpoints(ports=[9090], public=public)
->>>>>>> b4000dfe
+
         node_endpoints = self._get_node_endpoints(ports=ports, public=public)
         log.debug("Catalog Reload URLS: {0}".format(node_endpoints))
 
@@ -1758,13 +1753,7 @@
 
         return response_dict
 
-<<<<<<< HEAD
-    def create_layer_from_postgis_store(
-        self, store_id, table, layer_name=None, debug=False
-    ):
-=======
     def create_layer_from_postgis_store(self, store_id, table, layer_name=None, debug=False):
->>>>>>> b4000dfe
         """
         Add an existing PostGIS table as a feature resource to a PostGIS store that already exists.
 
@@ -1848,7 +1837,6 @@
         self._handle_debug(response_dict, debug)
         return response_dict
 
-<<<<<<< HEAD
     def create_sql_view_layer(
         self,
         store_id,
@@ -1863,79 +1851,6 @@
         reload_public=False,
         debug=False,
     ):
-=======
-    def create_layer_from_postgis_store2(self, store_id, table, debug=False):
-        """
-        Add an existing postgis table as a feature resource to a postgis store that already exists.
-
-        Args:
-          store_id (string): Identifier for the store to add the resource to. Can be a store name or a workspace name combination (e.g.: "name" or "workspace:name"). Note that the workspace must be an existing workspace. If no workspace is given, the default workspace will be assigned.  # noqa: E501
-          table (string): Name of existing table to add as a feature resource. A layer will automatically be created for this resource. Both the resource and the layer will share the same name as the table.  # noqa: E501
-          debug (bool, optional): Pretty print the response dictionary to the console for debugging. Defaults to False.
-
-        Returns:
-          (dict): Response dictionary
-
-        Examples:
-
-          response = engine.create_layer_from_postgis_store(store_id='workspace:store_name', table='table_name')
-        """
-        # Process identifier
-        workspace, name = self._process_identifier(store_id)
-
-        # Get default work space if none is given
-        if not workspace:
-            workspace = self.catalog.get_default_workspace().name
-
-        # Throw error store does not exist
-        store = self.get_store(store_id, debug)
-        if not store['success']:
-            message = "There is no store named " + name
-            if workspace:
-                message += " in " + workspace
-
-            response_dict = {'success': False, 'error': message}
-
-            return response_dict
-
-        # Prepare file
-        xml = """
-              <featureType>
-                <name>{0}</name>
-              </featureType>
-              """.format(table)
-
-        # Prepare headers
-        headers = {
-            "Content-type": "text/xml",
-            "Accept": "application/xml"
-        }
-
-        # Prepare URL
-        url = self._assemble_url('workspaces', workspace, 'datastores', name, 'featuretypes')
-
-        # Execute: POST /workspaces/<ws>/datastores
-        response = requests.post(
-            url=url,
-            data=xml,
-            headers=headers,
-            auth=HTTPBasicAuth(username=self.username, password=self.password)
-        )
-
-        if response.status_code != 201:
-            response_dict = {'success': False,
-                             'error': '{1}({0}): {2}'.format(response.status_code, response.reason, response.text)}
-
-            self._handle_debug(response_dict, debug)
-            return response_dict
-
-        response_dict = self.get_store(store_id=store_id, debug=debug)
-        return response_dict
-
-    def create_sql_view_layer(self, store_id, layer_name, geometry_type, srid, sql, default_style,
-                              geometry_name='geometry', other_styles=None, parameters=None, reload_public=False,
-                              debug=False):
->>>>>>> b4000dfe
         """
         Direct call to GeoServer REST API to create SQL View feature types and layers.
 
@@ -2067,21 +1982,8 @@
         response_dict = self.get_layer(layer_id, store_name, debug=debug)
         return response_dict
 
-<<<<<<< HEAD
-    def create_shapefile_resource(
-        self,
-        store_id,
-        shapefile_base=None,
-        shapefile_zip=None,
-        shapefile_upload=None,
-        overwrite=False,
-        charset=None,
-        debug=False,
-    ):
-=======
     def create_shapefile_resource(self, store_id, shapefile_base=None, shapefile_zip=None, shapefile_upload=None,
                                   overwrite=False, charset=None, default_style=None, debug=False):
->>>>>>> b4000dfe
         """
         Use this method to add shapefile resources to GeoServer.
 
@@ -2251,15 +2153,8 @@
         # Wrap up with failure
         if response.status_code != 201:
             response_dict = {
-<<<<<<< HEAD
-                "success": False,
-                "error": "{1}({0}): {2}".format(
-                    response.status_code, response.reason, response.text
-                ),
-=======
                 'success': False,
                 'error': f'{response.reason}({response.status_code}): {response.text}'
->>>>>>> b4000dfe
             }
 
             self._handle_debug(response_dict, debug)
@@ -2854,12 +2749,8 @@
             layer_dict = self._transcribe_geoserver_object(updated_layer)
 
             # Assemble Response
-<<<<<<< HEAD
-            response_dict = {"success": True, "result": layer_dict}
-=======
             response_dict = {'success': True,
                              'result': layer_dict}
->>>>>>> b4000dfe
 
             # Handle tile caching properties (gsconfig doesn't support this)
             if tile_caching is not None:
