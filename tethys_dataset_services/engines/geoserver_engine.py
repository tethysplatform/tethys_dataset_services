--- conflicted
+++ resolved
@@ -351,10 +351,7 @@
                                     styles_names.append(style.name)
                             else:
                                 styles_names = getattr(gs_object, attribute)
-<<<<<<< HEAD
-=======
-
->>>>>>> d4a68a17
+
                     object_dictionary[attribute] = styles_names
 
                 # Store attribute properties as is
